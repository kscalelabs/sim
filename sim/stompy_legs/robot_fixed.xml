<?xml version="1.0" ?>
<mujoco model="lower_limbs">
  <compiler angle="radian" meshdir="meshes" autolimits="true" eulerseq="zyx"/>
  <default>
<<<<<<< HEAD
    <joint limited="true" damping="24" armature="0.01" frictionloss="0.01"/>
=======
    <joint limited="true" damping="0.01" stiffness="1" armature="0.01" frictionloss="0.01"/>
    <geom condim="4" contype="1" conaffinity="15" friction="0.9 0.2 0.2" solref="0.001 2"/>
>>>>>>> a96cd5e9
    <motor ctrllimited="true"/>
    <geom condim="4" contype="1" conaffinity="15" friction="0.9 0.2 0.2" solref="0.02 1"/>
    <equality solref="0.001 2"/>
    <default class="visualgeom">
      <geom material="visualgeom" condim="1" contype="0" conaffinity="0"/>
    </default>
  </default>
<<<<<<< HEAD
  <option iterations="50" timestep="0.001" solver="PGS" gravity="0 0 -9.81">
  </option>
=======
  <option iterations="50" timestep="0.001" solver="PGS" gravity="0 0 -9.81"/>
  <statistic meansize="0.170441" extent="1.11801" center="-0.0355216 -0.0520159 -0.12411"/>
>>>>>>> a96cd5e9
  <asset>
    <mesh name="leg_assembly_left_1_leg_part_1_2_simple" file="leg_assembly_left_1_leg_part_1_2_simple.stl"/>
    <mesh name="leg_assembly_right_1_leg_part_1_2_simple" file="leg_assembly_right_1_leg_part_1_2_simple.stl"/>
    <mesh name="leg_assembly_left_1_rmd_x12_150_mock_1_outer_x12_150_1_simple" file="leg_assembly_left_1_rmd_x12_150_mock_1_outer_x12_150_1_simple.stl"/>
    <mesh name="leg_assembly_right_1_rmd_x12_150_mock_1_outer_x12_150_1_simple" file="leg_assembly_right_1_rmd_x12_150_mock_1_outer_x12_150_1_simple.stl"/>
    <mesh name="leg_assembly_left_1_rmd_x12_150_mock_1_inner_x12_150_1_simple" file="leg_assembly_left_1_rmd_x12_150_mock_1_inner_x12_150_1_simple.stl"/>
    <mesh name="leg_assembly_right_1_rmd_x12_150_mock_1_inner_x12_150_1_simple" file="leg_assembly_right_1_rmd_x12_150_mock_1_inner_x12_150_1_simple.stl"/>
    <mesh name="leg_assembly_left_1_leg_part_2_left_1_simple" file="leg_assembly_left_1_leg_part_2_left_1_simple.stl"/>
    <mesh name="leg_assembly_right_1_leg_part_2_right_1_simple" file="leg_assembly_right_1_leg_part_2_right_1_simple.stl"/>
    <mesh name="leg_assembly_left_1_rmd_x8_90_mock_1_outer_rmd_x8_90_1_simple" file="leg_assembly_left_1_rmd_x8_90_mock_1_outer_rmd_x8_90_1_simple.stl"/>
    <mesh name="leg_assembly_right_1_rmd_x8_90_mock_1_outer_rmd_x8_90_1_simple" file="leg_assembly_right_1_rmd_x8_90_mock_1_outer_rmd_x8_90_1_simple.stl"/>
    <mesh name="leg_assembly_left_1_rmd_x8_90_mock_1_inner_rmd_x8_90_1_simple" file="leg_assembly_left_1_rmd_x8_90_mock_1_inner_rmd_x8_90_1_simple.stl"/>
    <mesh name="leg_assembly_right_1_rmd_x8_90_mock_1_inner_rmd_x8_90_1_simple" file="leg_assembly_right_1_rmd_x8_90_mock_1_inner_rmd_x8_90_1_simple.stl"/>
    <mesh name="leg_assembly_left_1_leg_part_3_1_simple" file="leg_assembly_left_1_leg_part_3_1_simple.stl"/>
    <mesh name="leg_assembly_right_1_leg_part_3_1_simple" file="leg_assembly_right_1_leg_part_3_1_simple.stl"/>
    <mesh name="leg_assembly_left_1_leg_part_4_1_simple" file="leg_assembly_left_1_leg_part_4_1_simple.stl"/>
    <mesh name="leg_assembly_left_1_rmd_x8_90_mock_2_outer_rmd_x8_90_1_simple" file="leg_assembly_left_1_rmd_x8_90_mock_2_outer_rmd_x8_90_1_simple.stl"/>
    <mesh name="leg_assembly_right_1_leg_part_4_1_simple" file="leg_assembly_right_1_leg_part_4_1_simple.stl"/>
    <mesh name="leg_assembly_right_1_rmd_x8_90_mock_2_outer_rmd_x8_90_1_simple" file="leg_assembly_right_1_rmd_x8_90_mock_2_outer_rmd_x8_90_1_simple.stl"/>
    <mesh name="leg_assembly_left_1_rmd_x8_90_mock_2_inner_rmd_x8_90_1_simple" file="leg_assembly_left_1_rmd_x8_90_mock_2_inner_rmd_x8_90_1_simple.stl"/>
    <mesh name="leg_assembly_right_1_rmd_x8_90_mock_2_inner_rmd_x8_90_1_simple" file="leg_assembly_right_1_rmd_x8_90_mock_2_inner_rmd_x8_90_1_simple.stl"/>
    <mesh name="leg_assembly_left_1_let_part_5_left_1_simple" file="leg_assembly_left_1_let_part_5_left_1_simple.stl"/>
    <mesh name="leg_assembly_right_1_leg_part_5_right_2_simple" file="leg_assembly_right_1_leg_part_5_right_2_simple.stl"/>
    <mesh name="leg_assembly_left_1_rmd_x8_90_mock_3_outer_rmd_x8_90_1_simple" file="leg_assembly_left_1_rmd_x8_90_mock_3_outer_rmd_x8_90_1_simple.stl"/>
    <mesh name="leg_assembly_right_1_rmd_x8_90_mock_3_outer_rmd_x8_90_1_simple" file="leg_assembly_right_1_rmd_x8_90_mock_3_outer_rmd_x8_90_1_simple.stl"/>
    <mesh name="leg_assembly_left_1_rmd_x8_90_mock_3_inner_rmd_x8_90_1_simple" file="leg_assembly_left_1_rmd_x8_90_mock_3_inner_rmd_x8_90_1_simple.stl"/>
    <mesh name="leg_assembly_right_1_rmd_x8_90_mock_3_inner_rmd_x8_90_1_simple" file="leg_assembly_right_1_rmd_x8_90_mock_3_inner_rmd_x8_90_1_simple.stl"/>
    <mesh name="leg_assembly_left_1_leg_part_6_2_simple" file="leg_assembly_left_1_leg_part_6_2_simple.stl"/>
    <mesh name="leg_assembly_right_1_leg_part_6_2_simple" file="leg_assembly_right_1_leg_part_6_2_simple.stl"/>
    <mesh name="leg_assembly_left_1_rmd_x4_24_mock_1_inner_rmd_x4_24_1_simple" file="leg_assembly_left_1_rmd_x4_24_mock_1_inner_rmd_x4_24_1_simple.stl"/>
    <mesh name="leg_assembly_left_1_leg_part_7_1_simple" file="leg_assembly_left_1_leg_part_7_1_simple.stl"/>
    <mesh name="leg_assembly_right_1_rmd_x4_24_mock_1_inner_rmd_x4_24_1_simple" file="leg_assembly_right_1_rmd_x4_24_mock_1_inner_rmd_x4_24_1_simple.stl"/>
    <mesh name="leg_assembly_right_1_leg_part_7_1_simple" file="leg_assembly_right_1_leg_part_7_1_simple.stl"/>
    <mesh name="leg_assembly_left_1_rmd_x4_24_mock_1_outer_rmd_x4_24_1_simple" file="leg_assembly_left_1_rmd_x4_24_mock_1_outer_rmd_x4_24_1_simple.stl"/>
    <mesh name="leg_assembly_right_1_rmd_x4_24_mock_1_outer_rmd_x4_24_1_simple" file="leg_assembly_right_1_rmd_x4_24_mock_1_outer_rmd_x4_24_1_simple.stl"/>
    <mesh name="left_foot_1_ankle_half_2_left_1_simple" file="left_foot_1_ankle_half_2_left_1_simple.stl"/>
    <mesh name="right_foot_1_ankle_half_2_right_2_simple" file="right_foot_1_ankle_half_2_right_2_simple.stl"/>
    <mesh name="left_foot_1_rmd_x4_24_mock_1_outer_rmd_x4_24_1_simple" file="left_foot_1_rmd_x4_24_mock_1_outer_rmd_x4_24_1_simple.stl"/>
    <mesh name="left_foot_1_ankle_half_1_left_2_simple" file="left_foot_1_ankle_half_1_left_2_simple.stl"/>
    <mesh name="right_foot_1_ankle_half_1_right_1_simple" file="right_foot_1_ankle_half_1_right_1_simple.stl"/>
    <mesh name="right_foot_1_rmd_x4_24_mock_1_outer_rmd_x4_24_1_simple" file="right_foot_1_rmd_x4_24_mock_1_outer_rmd_x4_24_1_simple.stl"/>
    <mesh name="left_foot_1_rmd_x4_24_mock_1_inner_rmd_x4_24_1_simple" file="left_foot_1_rmd_x4_24_mock_1_inner_rmd_x4_24_1_simple.stl"/>
    <mesh name="right_foot_1_rmd_x4_24_mock_1_inner_rmd_x4_24_1_simple" file="right_foot_1_rmd_x4_24_mock_1_inner_rmd_x4_24_1_simple.stl"/>
    <mesh name="left_foot_1_foot_1_simple" file="left_foot_1_foot_1_simple.stl"/>
    <mesh name="right_foot_1_foot_1_simple" file="right_foot_1_foot_1_simple.stl"/>
    <mesh name="left_foot_1_rubber_grip_1_simple" file="left_foot_1_rubber_grip_1_simple.stl"/>
    <mesh name="right_foot_1_rubber_grip_3_simple" file="right_foot_1_rubber_grip_3_simple.stl"/>
    <texture name="texplane" type="2d" builtin="checker" rgb1=".0 .0 .0" rgb2=".8 .8 .8" width="100" height="108"/>
    <material name="matplane" reflectance="0." texture="texplane" texrepeat="1 1" texuniform="true"/>
    <material name="visualgeom" rgba="0.5 0.9 0.2 1"/>
  </asset>
  <worldbody>
<<<<<<< HEAD
    <geom name="ground" type="plane" pos="0.001 0 0" quat="1 0 0 0" material="matplane" size="0 0 1" condim="1" conaffinity='15'/>
=======
    <geom name="ground" type="plane" pos="0.001 0 0" quat="1 0 0 0" material="matplane" condim="1" conaffinity="15" size="0 0 1"/>
>>>>>>> a96cd5e9
    <light directional="true" diffuse="0.6 0.6 0.6" specular="0.2 0.2 0.2" pos="0 0 4" dir="0 0 -1"/>
    <light directional="true" diffuse="0.4 0.4 0.4" specular="0.1 0.1 0.1" pos="0 0 5.0" dir="0 0 -1" castshadow="false"/>
    <body name="root" pos="0 0 0" quat="1 0 0 0">
      <joint name="floating_base_joint" type="free"/>
      <camera name="front" pos="0 -3 1" xyaxes="1 0 0 0 1 2" mode="trackcom"/>
      <camera name="side" pos="-2.893 -1.330 0.757" xyaxes="0.405 -0.914 0.000 0.419 0.186 0.889" mode="trackcom"/>
      <site name="imu" size="0.01" pos="0 0 0"/>
      <geom type="mesh" rgba="0.615686 0.811765 0.929412 1" mesh="leg_assembly_left_1_leg_part_1_2_simple" class="visualgeom"/>
      <geom type="mesh" rgba="0.615686 0.811765 0.929412 1" mesh="leg_assembly_left_1_leg_part_1_2_simple" contype="0" conaffinity="0" group="1" density="0"/>
      <geom pos="-0.0209987 -0.0690001 0.0170241" quat="0.5 -0.5 -0.5 0.5" type="mesh" rgba="0.615686 0.811765 0.929412 1" mesh="leg_assembly_right_1_leg_part_1_2_simple" class="visualgeom"/>
      <geom type="mesh" rgba="0.615686 0.811765 0.929412 1" mesh="leg_assembly_right_1_leg_part_1_2_simple" pos="-0.0209987 -0.0690001 0.0170241" quat="0.5 -0.5 -0.5 0.5" contype="0" conaffinity="0" group="1" density="0"/>
      <geom pos="-0.0409987 -0.0071598 0.0055805" quat="-0.5 -0.5 0.5 0.5" type="mesh" rgba="0.647059 0.647059 0.647059 1" mesh="leg_assembly_right_1_rmd_x12_150_mock_1_outer_x12_150_1_simple" class="visualgeom"/>
      <geom type="mesh" rgba="0.647059 0.647059 0.647059 1" mesh="leg_assembly_right_1_rmd_x12_150_mock_1_outer_x12_150_1_simple" pos="-0.0409987 -0.0071598 0.0055805" quat="-0.5 -0.5 0.5 0.5" contype="0" conaffinity="0" group="1" density="0"/>
      <geom pos="-0.000998677 0.0071596 0.0055805" quat="0.5 0.5 0.5 0.5" type="mesh" rgba="0.647059 0.647059 0.647059 1" mesh="leg_assembly_left_1_rmd_x12_150_mock_1_outer_x12_150_1_simple" class="visualgeom"/>
      <geom type="mesh" rgba="0.647059 0.647059 0.647059 1" mesh="leg_assembly_left_1_rmd_x12_150_mock_1_outer_x12_150_1_simple" pos="-0.000998677 0.0071596 0.0055805" quat="0.5 0.5 0.5 0.5" contype="0" conaffinity="0" group="1" density="0"/>
<<<<<<< HEAD
      <!-- Left Leg-->
      <body name="link_leg_assembly_left_1_rmd_x12_150_mock_1_inner_x12_150_1" pos="0.0235013 -9.74565e-08 -0.0519759" quat="-3.53553e-08 0.707107 -1.64085e-08 -0.707107">
        <!-- <inertial pos="0.0043837 -0.000451217 -0.094125" quat="0.999746 -0.0138971 0.0176168 -0.00189402" mass="0.756573" diaginertia="0.00196614 0.0013907 0.000972437"/> -->
        <joint name="left hip pitch" pos="0 0 0" axis="0 0 -1" range="0.25 2.69" />
=======
      <body name="link_leg_assembly_left_1_rmd_x12_150_mock_1_inner_x12_150_1" pos="0.0235013 -9.74565e-08 -0.0519759" quat="-3.53553e-08 0.707107 -1.64085e-08 -0.707107">
        <inertial pos="0.0043837 -0.000451217 -0.094125" quat="0.999746 -0.0138971 0.0176168 -0.00189402" mass="0.756573" diaginertia="0.00196614 0.0013907 0.000972437"/>
        <joint name="left hip pitch" pos="0 0 0" axis="0 0 -1" range="0.5 2.69" damping="15" stiffness="250"/>
>>>>>>> a96cd5e9
        <geom type="mesh" rgba="0.231373 0.380392 0.705882 1" mesh="leg_assembly_left_1_rmd_x12_150_mock_1_inner_x12_150_1_simple" class="visualgeom"/>
        <geom type="mesh" rgba="0.231373 0.380392 0.705882 1" mesh="leg_assembly_left_1_rmd_x12_150_mock_1_inner_x12_150_1_simple" contype="0" conaffinity="0" group="1" density="0"/>
        <geom pos="0 -0.0185 -0.023" type="mesh" rgba="0.647059 0.647059 0.647059 1" mesh="leg_assembly_left_1_leg_part_2_left_1_simple" class="visualgeom"/>
        <geom type="mesh" rgba="0.647059 0.647059 0.647059 1" mesh="leg_assembly_left_1_leg_part_2_left_1_simple" pos="0 -0.0185 -0.023" contype="0" conaffinity="0" group="1" density="0"/>
        <geom pos="0.0230618 0.0179298 -0.146308" quat="0.5 -0.5 0.5 -0.5" type="mesh" rgba="0.498039 0.498039 0.498039 1" mesh="leg_assembly_left_1_rmd_x8_90_mock_1_outer_rmd_x8_90_1_simple" class="visualgeom"/>
        <geom type="mesh" rgba="0.498039 0.498039 0.498039 1" mesh="leg_assembly_left_1_rmd_x8_90_mock_1_outer_rmd_x8_90_1_simple" pos="0.0230618 0.0179298 -0.146308" quat="0.5 -0.5 0.5 -0.5" contype="0" conaffinity="0" group="1" density="0"/>
        <body name="link_leg_assembly_left_1_rmd_x8_90_mock_1_inner_rmd_x8_90_1" pos="-0.0244382 -0.000630373 -0.1015" quat="0.5 0.5 -0.5 -0.5">
<<<<<<< HEAD
          <!-- <inertial pos="-0.0373825 -0.0647483 -0.0203372" quat="0.672361 0.6935 -0.185823 -0.180159" mass="1.13448" diaginertia="0.00509051 0.00495498 0.00182546"/> -->
          <joint name="left hip yaw" pos="0 0 0" axis="0 0 -1" range="0.5 1.19" />
=======
          <inertial pos="-0.0373825 -0.0647483 -0.0203372" quat="0.672361 0.6935 -0.185823 -0.180159" mass="1.13448" diaginertia="0.00509051 0.00495498 0.00182546"/>
          <joint name="left hip yaw" pos="0 0 0" axis="0 0 -1" range="0.5 1.19" damping="10" stiffness="150"/>
>>>>>>> a96cd5e9
          <geom type="mesh" rgba="0.980392 0.713726 0.00392157 1" mesh="leg_assembly_left_1_rmd_x8_90_mock_1_inner_rmd_x8_90_1_simple" class="visualgeom"/>
          <geom type="mesh" rgba="0.980392 0.713726 0.00392157 1" mesh="leg_assembly_left_1_rmd_x8_90_mock_1_inner_rmd_x8_90_1_simple" contype="0" conaffinity="0" group="1" density="0"/>
          <geom pos="0.0216506 0.0125 0.0035" quat="-1.16026e-08 0.5 -0.866025 2.00962e-08" type="mesh" rgba="0.231373 0.380392 0.705882 1" mesh="leg_assembly_left_1_leg_part_3_1_simple" class="visualgeom"/>
          <geom type="mesh" rgba="0.231373 0.380392 0.705882 1" mesh="leg_assembly_left_1_leg_part_3_1_simple" pos="0.0216506 0.0125 0.0035" quat="-1.16026e-08 0.5 -0.866025 2.00962e-08" contype="0" conaffinity="0" group="1" density="0"/>
          <geom pos="0.00446153 -0.112272 -0.072" quat="-0.5 -2.32051e-08 4.01924e-08 0.866025" type="mesh" rgba="0.647059 0.647059 0.647059 1" mesh="leg_assembly_left_1_leg_part_4_1_simple" class="visualgeom"/>
          <geom type="mesh" rgba="0.647059 0.647059 0.647059 1" mesh="leg_assembly_left_1_leg_part_4_1_simple" pos="0.00446153 -0.112272 -0.072" quat="-0.5 -2.32051e-08 4.01924e-08 0.866025" contype="0" conaffinity="0" group="1" density="0"/>
          <geom pos="-0.016195 -0.117667 -0.00108985" quat="-0.683013 0.683013 -0.183013 0.183013" type="mesh" rgba="0.498039 0.498039 0.498039 1" mesh="leg_assembly_left_1_rmd_x8_90_mock_2_outer_rmd_x8_90_1_simple" class="visualgeom"/>
          <geom type="mesh" rgba="0.498039 0.498039 0.498039 1" mesh="leg_assembly_left_1_rmd_x8_90_mock_2_outer_rmd_x8_90_1_simple" pos="-0.016195 -0.117667 -0.00108985" quat="-0.683013 0.683013 -0.183013 0.183013" contype="0" conaffinity="0" group="1" density="0"/>
          <body name="link_leg_assembly_left_1_rmd_x8_90_mock_2_inner_rmd_x8_90_1" pos="-0.07875 -0.136399 -0.01965" quat="-0.683013 -0.683013 0.183013 0.183013">
<<<<<<< HEAD
            <!-- <inertial pos="-0.0075205 0.000314022 0.0700513" quat="0.999881 0.00425341 -0.0146013 0.0026192" mass="1.13901" diaginertia="0.00601107 0.00514035 0.00158692"/> -->
            <joint name="left hip roll" pos="0 0 0" axis="0 0 -1" range="-0.5 0.5" />
=======
            <inertial pos="-0.0075205 0.000314022 0.0700513" quat="0.999881 0.00425341 -0.0146013 0.0026192" mass="1.13901" diaginertia="0.00601107 0.00514035 0.00158692"/>
            <joint name="left hip roll" pos="0 0 0" axis="0 0 -1" range="-0.5 0.5" damping="10" stiffness="150"/>
>>>>>>> a96cd5e9
            <geom type="mesh" rgba="0.980392 0.713726 0.00392157 1" mesh="leg_assembly_left_1_rmd_x8_90_mock_2_inner_rmd_x8_90_1_simple" class="visualgeom"/>
            <geom type="mesh" rgba="0.980392 0.713726 0.00392157 1" mesh="leg_assembly_left_1_rmd_x8_90_mock_2_inner_rmd_x8_90_1_simple" contype="0" conaffinity="0" group="1" density="0"/>
            <geom pos="0 0 0.0035" quat="0 -2.32051e-08 1 -2.32051e-08" type="mesh" rgba="0.647059 0.647059 0.647059 1" mesh="leg_assembly_left_1_let_part_5_left_1_simple" class="visualgeom"/>
            <geom type="mesh" rgba="0.647059 0.647059 0.647059 1" mesh="leg_assembly_left_1_let_part_5_left_1_simple" pos="0 0 0.0035" quat="0 -2.32051e-08 1 -2.32051e-08" contype="0" conaffinity="0" group="1" density="0"/>
            <geom pos="-0.02685 0.0448082 0.10844" quat="-4.92255e-08 -0.707107 -1.64085e-08 0.707107" type="mesh" rgba="0.498039 0.498039 0.498039 1" mesh="leg_assembly_left_1_rmd_x8_90_mock_3_outer_rmd_x8_90_1_simple" class="visualgeom"/>
            <geom type="mesh" rgba="0.498039 0.498039 0.498039 1" mesh="leg_assembly_left_1_rmd_x8_90_mock_3_outer_rmd_x8_90_1_simple" pos="-0.02685 0.0448082 0.10844" quat="-4.92255e-08 -0.707107 -1.64085e-08 0.707107" contype="0" conaffinity="0" group="1" density="0"/>
            <body name="link_leg_assembly_left_1_rmd_x8_90_mock_3_inner_rmd_x8_90_1" pos="0.02065 8.89452e-09 0.127" quat="0.707107 -3.2817e-08 0.707107 0">
<<<<<<< HEAD
              <!-- <inertial pos="0.0449624 -0.0780024 -0.0105593" quat="0.691941 0.674006 0.18614 0.179682" mass="0.88694" diaginertia="0.00985766 0.00713533 0.00349125"/> -->
              <joint name="left knee pitch" pos="0 0 0" axis="0 0 -1" range="0.5 2.5" />
=======
              <inertial pos="0.0449624 -0.0780024 -0.0105593" quat="0.691941 0.674006 0.18614 0.179682" mass="0.88694" diaginertia="0.00985766 0.00713533 0.00349125"/>
              <joint name="left knee pitch" pos="0 0 0" axis="0 0 -1" range="0.5 2.5" damping="10" stiffness="150"/>
>>>>>>> a96cd5e9
              <geom type="mesh" rgba="0.980392 0.713726 0.00392157 1" mesh="leg_assembly_left_1_rmd_x8_90_mock_3_inner_rmd_x8_90_1_simple" class="visualgeom"/>
              <geom type="mesh" rgba="0.980392 0.713726 0.00392157 1" mesh="leg_assembly_left_1_rmd_x8_90_mock_3_inner_rmd_x8_90_1_simple" contype="0" conaffinity="0" group="1" density="0"/>
              <geom pos="0.0216506 0.0125 0.0035" quat="-2.00962e-08 0.866025 -0.5 1.16026e-08" type="mesh" rgba="0.647059 0.647059 0.647059 1" mesh="leg_assembly_left_1_leg_part_6_2_simple" class="visualgeom"/>
              <geom type="mesh" rgba="0.647059 0.647059 0.647059 1" mesh="leg_assembly_left_1_leg_part_6_2_simple" pos="0.0216506 0.0125 0.0035" quat="-2.00962e-08 0.866025 -0.5 1.16026e-08" contype="0" conaffinity="0" group="1" density="0"/>
              <geom pos="0.111714 -0.219494 0.0121" quat="-0.104528 -2.36245e-08 1.36396e-08 0.994522" type="mesh" rgba="0.768627 0.886275 0.952941 1" mesh="leg_assembly_left_1_rmd_x4_24_mock_1_inner_rmd_x4_24_1_simple" class="visualgeom"/>
              <geom type="mesh" rgba="0.768627 0.886275 0.952941 1" mesh="leg_assembly_left_1_rmd_x4_24_mock_1_inner_rmd_x4_24_1_simple" pos="0.111714 -0.219494 0.0121" quat="-0.104528 -2.36245e-08 1.36396e-08 0.994522" contype="0" conaffinity="0" group="1" density="0"/>
              <geom pos="0.0825 -0.142894 -0.074" quat="-2.00962e-08 0.866025 -0.5 1.16026e-08" type="mesh" rgba="0.647059 0.647059 0.647059 1" mesh="leg_assembly_left_1_leg_part_7_1_simple" class="visualgeom"/>
              <geom type="mesh" rgba="0.647059 0.647059 0.647059 1" mesh="leg_assembly_left_1_leg_part_7_1_simple" pos="0.0825 -0.142894 -0.074" quat="-2.00962e-08 0.866025 -0.5 1.16026e-08" contype="0" conaffinity="0" group="1" density="0"/>
              <body name="link_leg_assembly_left_1_rmd_x4_24_mock_1_outer_rmd_x4_24_1" pos="0.123 -0.213042 -0.0129" quat="2.60501e-08 -0.104528 0.994522 -3.67176e-08">
<<<<<<< HEAD
                <!-- <inertial pos="0.000520119 -0.0339665 0.0111351" quat="0.447691 0.46851 -0.533493 0.543559" mass="0.60771" diaginertia="0.00111303 0.00101075 0.000571984"/> -->
                <joint name="left ankle pitch" pos="0 0 0" axis="0 0 -1" range="-0.8 0.6" />
=======
                <inertial pos="0.000520119 -0.0339665 0.0111351" quat="0.447691 0.46851 -0.533493 0.543559" mass="0.60771" diaginertia="0.00111303 0.00101075 0.000571984"/>
                <joint name="left ankle pitch" pos="0 0 0" axis="0 0 -1" range="-0.8 0.6" damping="3" stiffness="45"/>
>>>>>>> a96cd5e9
                <geom type="mesh" rgba="0.917647 0.917647 0.917647 1" mesh="leg_assembly_left_1_rmd_x4_24_mock_1_outer_rmd_x4_24_1_simple" class="visualgeom"/>
                <geom type="mesh" rgba="0.917647 0.917647 0.917647 1" mesh="leg_assembly_left_1_rmd_x4_24_mock_1_outer_rmd_x4_24_1_simple" contype="0" conaffinity="0" group="1" density="0"/>
                <geom pos="0.01225 -0.0212176 -0.02" type="mesh" rgba="0.615686 0.811765 0.929412 1" mesh="left_foot_1_ankle_half_2_left_1_simple" class="visualgeom"/>
                <geom type="mesh" rgba="0.615686 0.811765 0.929412 1" mesh="left_foot_1_ankle_half_2_left_1_simple" pos="0.01225 -0.0212176 -0.02" contype="0" conaffinity="0" group="1" density="0"/>
                <geom pos="0.0335 -0.04705 0.01055" quat="-1.64085e-08 0.707107 -1.64085e-08 -0.707107" type="mesh" rgba="0.917647 0.917647 0.917647 1" mesh="left_foot_1_rmd_x4_24_mock_1_outer_rmd_x4_24_1_simple" class="visualgeom"/>
                <geom type="mesh" rgba="0.917647 0.917647 0.917647 1" mesh="left_foot_1_rmd_x4_24_mock_1_outer_rmd_x4_24_1_simple" pos="0.0335 -0.04705 0.01055" quat="-1.64085e-08 0.707107 -1.64085e-08 -0.707107" contype="0" conaffinity="0" group="1" density="0"/>
                <geom pos="0 0.0145 0.04735" quat="0.707107 0 0.707107 0" type="mesh" rgba="0.615686 0.811765 0.929412 1" mesh="left_foot_1_ankle_half_1_left_2_simple" class="visualgeom"/>
                <geom type="mesh" rgba="0.615686 0.811765 0.929412 1" mesh="left_foot_1_ankle_half_1_left_2_simple" pos="0 0.0145 0.04735" quat="0.707107 0 0.707107 0" contype="0" conaffinity="0" group="1" density="0"/>
                <body name="link_left_foot_1_rmd_x4_24_mock_1_inner_rmd_x4_24_1" pos="0.0135 -0.07155 0.01055" quat="-0.5 0.5 0.5 -0.5">
<<<<<<< HEAD
                  <!-- <inertial pos="0.00584595 -0.0275033 -0.0114478" quat="0.994413 -0.0147465 -0.00155004 0.104511" mass="0.422846" diaginertia="0.00136272 0.00135059 0.000429099"/> -->
                  <joint name="left ankle roll" pos="0 0 0" axis="0 0 -1" range="1 2.23" />
=======
                  <inertial pos="0.00584595 -0.0275033 -0.0114478" quat="0.994413 -0.0147465 -0.00155004 0.104511" mass="0.422846" diaginertia="0.00136272 0.00135059 0.000429099"/>
                  <joint name="left ankle roll" pos="0 0 0" axis="0 0 -1" range="1 2.3" damping="3" stiffness="45"/>
>>>>>>> a96cd5e9
                  <geom type="mesh" rgba="0.768627 0.886275 0.952941 1" mesh="left_foot_1_rmd_x4_24_mock_1_inner_rmd_x4_24_1_simple" class="visualgeom"/>
                  <geom type="mesh" rgba="0.768627 0.886275 0.952941 1" mesh="left_foot_1_rmd_x4_24_mock_1_inner_rmd_x4_24_1_simple" contype="0" conaffinity="0" group="1" density="0"/>
                  <geom pos="0.00275746 -0.0127042 -0.025" quat="0.994522 0 0 0.104528" type="mesh" rgba="0.615686 0.811765 0.929412 1" mesh="left_foot_1_foot_1_simple" class="visualgeom"/>
                  <geom type="mesh" rgba="0.615686 0.811765 0.929412 1" mesh="left_foot_1_foot_1_simple" pos="0.00275746 -0.0127042 -0.025" quat="0.994522 0 0 0.104528" contype="0" conaffinity="0" group="1" density="0"/>
                  <geom pos="0.0103956 -0.0489074 -0.0147699" quat="0.703233 -0.703233 -0.0739128 0.0739128" type="mesh" rgba="0.647059 0.647059 0.647059 1" mesh="left_foot_1_rubber_grip_1_simple" class="visualgeom"/>
                  <geom type="mesh" rgba="0.647059 0.647059 0.647059 1" mesh="left_foot_1_rubber_grip_1_simple" pos="0.0103956 -0.0489074 -0.0147699" quat="0.703233 -0.703233 -0.0739128 0.0739128"/>
                </body>
              </body>
            </body>
          </body>
        </body>
      </body>
<<<<<<< HEAD
      <!-- Right Leg-->
      <body name="link_leg_assembly_right_1_rmd_x12_150_mock_1_inner_x12_150_1" pos="-0.0654987 -9.85788e-08 -0.0519759" quat="0.707107 0 0.707107 -5.17638e-08">
        <!-- <inertial pos="0.000159261 0.00902113 -0.094125" quat="0.705448 -0.000335157 0.0178577 0.708537" mass="0.756573" diaginertia="0.00196556 0.00139216 0.000974605"/> -->
        <joint name="right hip pitch" pos="0 0 0" axis="0 0 -1" range="-1 1.25" />
=======
      <body name="link_leg_assembly_right_1_rmd_x12_150_mock_1_inner_x12_150_1" pos="-0.0654987 -9.85788e-08 -0.0519759" quat="0.707107 0 0.707107 -5.17638e-08">
        <inertial pos="0.000159261 0.00902113 -0.094125" quat="0.705448 -0.000335157 0.0178577 0.708537" mass="0.756573" diaginertia="0.00196556 0.00139216 0.000974605"/>
        <joint name="right hip pitch" pos="0 0 0" axis="0 0 -1" range="-1 1" damping="15" stiffness="250"/>
>>>>>>> a96cd5e9
        <geom type="mesh" rgba="0.231373 0.380392 0.705882 1" mesh="leg_assembly_right_1_rmd_x12_150_mock_1_inner_x12_150_1_simple" class="visualgeom"/>
        <geom type="mesh" rgba="0.231373 0.380392 0.705882 1" mesh="leg_assembly_right_1_rmd_x12_150_mock_1_inner_x12_150_1_simple" contype="0" conaffinity="0" group="1" density="0"/>
        <geom pos="0 0 -0.023" quat="0.707107 0 0 0.707107" type="mesh" rgba="0.647059 0.647059 0.647059 1" mesh="leg_assembly_right_1_leg_part_2_right_1_simple" class="visualgeom"/>
        <geom type="mesh" rgba="0.647059 0.647059 0.647059 1" mesh="leg_assembly_right_1_leg_part_2_right_1_simple" pos="0 0 -0.023" quat="0.707107 0 0 0.707107" contype="0" conaffinity="0" group="1" density="0"/>
        <geom pos="-0.0185601 0.02785 -0.0566918" quat="0.707107 -0.707107 0 0" type="mesh" rgba="0.498039 0.498039 0.498039 1" mesh="leg_assembly_right_1_rmd_x8_90_mock_1_outer_rmd_x8_90_1_simple" class="visualgeom"/>
        <geom type="mesh" rgba="0.498039 0.498039 0.498039 1" mesh="leg_assembly_right_1_rmd_x8_90_mock_1_outer_rmd_x8_90_1_simple" pos="-0.0185601 0.02785 -0.0566918" quat="0.707107 -0.707107 0 0" contype="0" conaffinity="0" group="1" density="0"/>
        <body name="link_leg_assembly_right_1_rmd_x8_90_mock_1_inner_rmd_x8_90_1" pos="7.46238e-10 -0.01965 -0.1015" quat="0.707107 0.707107 0 0">
<<<<<<< HEAD
          <!-- <inertial pos="-0.0373825 -0.0647483 -0.0203372" quat="0.672361 0.6935 -0.185823 -0.180159" mass="1.13448" diaginertia="0.00509051 0.00495498 0.00182546"/> -->
          <joint name="right hip yaw" pos="0 0 0" axis="0 0 -1" range="-2.2 -1" />
=======
          <inertial pos="-0.0373825 -0.0647483 -0.0203372" quat="0.672361 0.6935 -0.185823 -0.180159" mass="1.13448" diaginertia="0.00509051 0.00495498 0.00182546"/>
          <joint name="right hip yaw" pos="0 0 0" axis="0 0 -1" range="-2.2 -1" damping="10" stiffness="150"/>
>>>>>>> a96cd5e9
          <geom type="mesh" rgba="0.980392 0.713726 0.00392157 1" mesh="leg_assembly_right_1_rmd_x8_90_mock_1_inner_rmd_x8_90_1_simple" class="visualgeom"/>
          <geom type="mesh" rgba="0.980392 0.713726 0.00392157 1" mesh="leg_assembly_right_1_rmd_x8_90_mock_1_inner_rmd_x8_90_1_simple" contype="0" conaffinity="0" group="1" density="0"/>
          <geom pos="0.0216506 0.0125 0.0035" quat="-1.16026e-08 0.5 -0.866025 2.00962e-08" type="mesh" rgba="0.231373 0.380392 0.705882 1" mesh="leg_assembly_right_1_leg_part_3_1_simple" class="visualgeom"/>
          <geom type="mesh" rgba="0.231373 0.380392 0.705882 1" mesh="leg_assembly_right_1_leg_part_3_1_simple" pos="0.0216506 0.0125 0.0035" quat="-1.16026e-08 0.5 -0.866025 2.00962e-08" contype="0" conaffinity="0" group="1" density="0"/>
          <geom pos="0.00446153 -0.112272 -0.072" quat="-0.5 -2.32051e-08 4.01924e-08 0.866025" type="mesh" rgba="0.647059 0.647059 0.647059 1" mesh="leg_assembly_right_1_leg_part_4_1_simple" class="visualgeom"/>
          <geom type="mesh" rgba="0.647059 0.647059 0.647059 1" mesh="leg_assembly_right_1_leg_part_4_1_simple" pos="0.00446153 -0.112272 -0.072" quat="-0.5 -2.32051e-08 4.01924e-08 0.866025" contype="0" conaffinity="0" group="1" density="0"/>
          <geom pos="-0.016195 -0.117667 -0.00108985" quat="-0.683013 0.683013 -0.183013 0.183013" type="mesh" rgba="0.498039 0.498039 0.498039 1" mesh="leg_assembly_right_1_rmd_x8_90_mock_2_outer_rmd_x8_90_1_simple" class="visualgeom"/>
          <geom type="mesh" rgba="0.498039 0.498039 0.498039 1" mesh="leg_assembly_right_1_rmd_x8_90_mock_2_outer_rmd_x8_90_1_simple" pos="-0.016195 -0.117667 -0.00108985" quat="-0.683013 0.683013 -0.183013 0.183013" contype="0" conaffinity="0" group="1" density="0"/>
          <body name="link_leg_assembly_right_1_rmd_x8_90_mock_2_inner_rmd_x8_90_1" pos="-0.07875 -0.136399 -0.01965" quat="-0.683013 -0.683013 0.183013 0.183013">
<<<<<<< HEAD
            <!-- <inertial pos="0.000314021 -0.00752051 0.0700513" quat="0.708875 0.00731707 -0.0133323 0.705171" mass="1.13901" diaginertia="0.00601107 0.00514035 0.00158692"/> -->
            <joint name="right hip roll" pos="0 0 0" axis="0 0 -1" range="-2.39 -1" />
=======
            <inertial pos="0.000314021 -0.00752051 0.0700513" quat="0.708875 0.00731707 -0.0133323 0.705171" mass="1.13901" diaginertia="0.00601107 0.00514035 0.00158692"/>
            <joint name="right hip roll" pos="0 0 0" axis="0 0 -1" range="-2.39 -1" damping="10" stiffness="150"/>
>>>>>>> a96cd5e9
            <geom type="mesh" rgba="0.980392 0.713726 0.00392157 1" mesh="leg_assembly_right_1_rmd_x8_90_mock_2_inner_rmd_x8_90_1_simple" class="visualgeom"/>
            <geom type="mesh" rgba="0.980392 0.713726 0.00392157 1" mesh="leg_assembly_right_1_rmd_x8_90_mock_2_inner_rmd_x8_90_1_simple" contype="0" conaffinity="0" group="1" density="0"/>
            <geom pos="-0.0216506 -0.0125 0.0035" quat="-1.64085e-08 0.707107 0.707107 -1.64085e-08" type="mesh" rgba="0.647059 0.647059 0.647059 1" mesh="leg_assembly_right_1_leg_part_5_right_2_simple" class="visualgeom"/>
            <geom type="mesh" rgba="0.647059 0.647059 0.647059 1" mesh="leg_assembly_right_1_leg_part_5_right_2_simple" pos="-0.0216506 -0.0125 0.0035" quat="-1.64085e-08 0.707107 0.707107 -1.64085e-08" contype="0" conaffinity="0" group="1" density="0"/>
            <geom pos="0.0448082 -0.02685 0.10844" quat="0.5 0.5 0.5 -0.5" type="mesh" rgba="0.498039 0.498039 0.498039 1" mesh="leg_assembly_right_1_rmd_x8_90_mock_3_outer_rmd_x8_90_1_simple" class="visualgeom"/>
            <geom type="mesh" rgba="0.498039 0.498039 0.498039 1" mesh="leg_assembly_right_1_rmd_x8_90_mock_3_outer_rmd_x8_90_1_simple" pos="0.0448082 -0.02685 0.10844" quat="0.5 0.5 0.5 -0.5" contype="0" conaffinity="0" group="1" density="0"/>
            <body name="link_leg_assembly_right_1_rmd_x8_90_mock_3_inner_rmd_x8_90_1" pos="6.61991e-09 0.02065 0.127" quat="-0.5 0.5 -0.5 -0.5">
<<<<<<< HEAD
              <!-- <inertial pos="0.0449624 -0.0780024 -0.0105593" quat="0.691941 0.674006 0.18614 0.179682" mass="0.88694" diaginertia="0.00985766 0.00713533 0.00349125"/> -->
              <joint name="right knee pitch" pos="0 0 0" axis="0 0 -1" range="1.54 3.5" />
=======
              <inertial pos="0.0449624 -0.0780024 -0.0105593" quat="0.691941 0.674006 0.18614 0.179682" mass="0.88694" diaginertia="0.00985766 0.00713533 0.00349125"/>
              <joint name="right knee pitch" pos="0 0 0" axis="0 0 -1" range="1.54 3" damping="10" stiffness="150"/>
>>>>>>> a96cd5e9
              <geom type="mesh" rgba="0.980392 0.713726 0.00392157 1" mesh="leg_assembly_right_1_rmd_x8_90_mock_3_inner_rmd_x8_90_1_simple" class="visualgeom"/>
              <geom type="mesh" rgba="0.980392 0.713726 0.00392157 1" mesh="leg_assembly_right_1_rmd_x8_90_mock_3_inner_rmd_x8_90_1_simple" contype="0" conaffinity="0" group="1" density="0"/>
              <geom pos="0.0216506 0.0125 0.0035" quat="-2.00962e-08 0.866025 -0.5 1.16026e-08" type="mesh" rgba="0.647059 0.647059 0.647059 1" mesh="leg_assembly_right_1_leg_part_6_2_simple" class="visualgeom"/>
              <geom type="mesh" rgba="0.647059 0.647059 0.647059 1" mesh="leg_assembly_right_1_leg_part_6_2_simple" pos="0.0216506 0.0125 0.0035" quat="-2.00962e-08 0.866025 -0.5 1.16026e-08" contype="0" conaffinity="0" group="1" density="0"/>
              <geom pos="0.111714 -0.219494 0.0121" quat="-0.104528 -2.36245e-08 1.36396e-08 0.994522" type="mesh" rgba="0.768627 0.886275 0.952941 1" mesh="leg_assembly_right_1_rmd_x4_24_mock_1_inner_rmd_x4_24_1_simple" class="visualgeom"/>
              <geom type="mesh" rgba="0.768627 0.886275 0.952941 1" mesh="leg_assembly_right_1_rmd_x4_24_mock_1_inner_rmd_x4_24_1_simple" pos="0.111714 -0.219494 0.0121" quat="-0.104528 -2.36245e-08 1.36396e-08 0.994522" contype="0" conaffinity="0" group="1" density="0"/>
              <geom pos="0.0825 -0.142894 -0.074" quat="-2.00962e-08 0.866025 -0.5 1.16026e-08" type="mesh" rgba="0.647059 0.647059 0.647059 1" mesh="leg_assembly_right_1_leg_part_7_1_simple" class="visualgeom"/>
              <geom type="mesh" rgba="0.647059 0.647059 0.647059 1" mesh="leg_assembly_right_1_leg_part_7_1_simple" pos="0.0825 -0.142894 -0.074" quat="-2.00962e-08 0.866025 -0.5 1.16026e-08" contype="0" conaffinity="0" group="1" density="0"/>
              <body name="link_leg_assembly_right_1_rmd_x4_24_mock_1_outer_rmd_x4_24_1" pos="0.123 -0.213042 -0.0129" quat="2.60501e-08 -0.104528 0.994522 -3.67176e-08">
<<<<<<< HEAD
                <!-- <inertial pos="-0.000520129 -0.0339665 0.0111351" quat="0.530142 0.546765 -0.472492 0.443563" mass="0.607709" diaginertia="0.0011141 0.00101039 0.00057127"/> -->
                <joint name="right ankle pitch" pos="0 0 0" axis="0 0 -1" range="0 1.5" />
=======
                <inertial pos="-0.000520129 -0.0339665 0.0111351" quat="0.530142 0.546765 -0.472492 0.443563" mass="0.607709" diaginertia="0.0011141 0.00101039 0.00057127"/>
                <joint name="right ankle pitch" pos="0 0 0" axis="0 0 -1" range="0 1.5" damping="3" stiffness="45"/>
>>>>>>> a96cd5e9
                <geom type="mesh" rgba="0.917647 0.917647 0.917647 1" mesh="leg_assembly_right_1_rmd_x4_24_mock_1_outer_rmd_x4_24_1_simple" class="visualgeom"/>
                <geom type="mesh" rgba="0.917647 0.917647 0.917647 1" mesh="leg_assembly_right_1_rmd_x4_24_mock_1_outer_rmd_x4_24_1_simple" contype="0" conaffinity="0" group="1" density="0"/>
                <geom pos="-0.01225 -0.0212176 -0.02" type="mesh" rgba="0.615686 0.811765 0.929412 1" mesh="right_foot_1_ankle_half_2_right_2_simple" class="visualgeom"/>
                <geom type="mesh" rgba="0.615686 0.811765 0.929412 1" mesh="right_foot_1_ankle_half_2_right_2_simple" pos="-0.01225 -0.0212176 -0.02" contype="0" conaffinity="0" group="1" density="0"/>
                <geom pos="0 -0.038 -0.02845" quat="-1.64085e-08 -0.707107 -1.64085e-08 0.707107" type="mesh" rgba="0.615686 0.811765 0.929412 1" mesh="right_foot_1_ankle_half_1_right_1_simple" class="visualgeom"/>
                <geom type="mesh" rgba="0.615686 0.811765 0.929412 1" mesh="right_foot_1_ankle_half_1_right_1_simple" pos="0 -0.038 -0.02845" quat="-1.64085e-08 -0.707107 -1.64085e-08 0.707107" contype="0" conaffinity="0" group="1" density="0"/>
                <geom pos="-0.0335 -0.04705 0.01055" quat="0.707107 0 0.707107 0" type="mesh" rgba="0.917647 0.917647 0.917647 1" mesh="right_foot_1_rmd_x4_24_mock_1_outer_rmd_x4_24_1_simple" class="visualgeom"/>
                <geom type="mesh" rgba="0.917647 0.917647 0.917647 1" mesh="right_foot_1_rmd_x4_24_mock_1_outer_rmd_x4_24_1_simple" pos="-0.0335 -0.04705 0.01055" quat="0.707107 0 0.707107 0" contype="0" conaffinity="0" group="1" density="0"/>
                <body name="link_right_foot_1_rmd_x4_24_mock_1_inner_rmd_x4_24_1" pos="-0.0135 -0.07155 0.01055" quat="0.5 0.5 0.5 0.5">
<<<<<<< HEAD
                  <!-- <inertial pos="0.00584595 -0.0275033 -0.0114478" quat="0.994413 -0.0147465 -0.00155005 0.10451" mass="0.422846" diaginertia="0.00136272 0.00135059 0.000429099"/> -->
                  <joint name="right ankle roll" pos="0 0 0" axis="0 0 -1" range="1 2.3"/>
=======
                  <inertial pos="0.00584595 -0.0275033 -0.0114478" quat="0.994413 -0.0147465 -0.00155005 0.10451" mass="0.422846" diaginertia="0.00136272 0.00135059 0.000429099"/>
                  <joint name="right ankle roll" pos="0 0 0" axis="0 0 -1" range="1 2.3" damping="3" stiffness="45"/>
>>>>>>> a96cd5e9
                  <geom type="mesh" rgba="0.768627 0.886275 0.952941 1" mesh="right_foot_1_rmd_x4_24_mock_1_inner_rmd_x4_24_1_simple" class="visualgeom"/>
                  <geom type="mesh" rgba="0.768627 0.886275 0.952941 1" mesh="right_foot_1_rmd_x4_24_mock_1_inner_rmd_x4_24_1_simple" contype="0" conaffinity="0" group="1" density="0"/>
                  <geom pos="0.00275746 -0.0127042 -0.025" quat="0.994522 0 0 0.104528" type="mesh" rgba="0.615686 0.811765 0.929412 1" mesh="right_foot_1_foot_1_simple" class="visualgeom"/>
                  <geom type="mesh" rgba="0.615686 0.811765 0.929412 1" mesh="right_foot_1_foot_1_simple" pos="0.00275746 -0.0127042 -0.025" quat="0.994522 0 0 0.104528" contype="0" conaffinity="0" group="1" density="0"/>
                  <geom pos="0.0103956 -0.0489074 -0.0147699" quat="-0.0739128 -0.0739128 0.703233 0.703233" type="mesh" rgba="0.647059 0.647059 0.647059 1" mesh="right_foot_1_rubber_grip_3_simple" class="visualgeom"/>
                  <geom type="mesh" rgba="0.647059 0.647059 0.647059 1" mesh="right_foot_1_rubber_grip_3_simple" pos="0.0103956 -0.0489074 -0.0147699" quat="-0.0739128 -0.0739128 0.703233 0.703233"/>
                </body>
              </body>
            </body>
          </body>
        </body>
      </body>
    </body>
  </worldbody>
  <actuator>
<<<<<<< HEAD
    <motor name="left hip pitch" joint="left hip pitch" ctrllimited="true" ctrlrange="-140 140" gear="1"/>
    <motor name="left hip roll" joint="left hip roll" ctrllimited="true" ctrlrange="-90 90" gear="1"/>
    <motor name="left hip yaw" joint="left hip yaw" ctrllimited="true" ctrlrange="-90 90" gear="1"/>
=======
    <motor name="left hip pitch" joint="left hip pitch" ctrllimited="true" ctrlrange="-150 150" gear="1"/>
    <motor name="left hip yaw" joint="left hip yaw" ctrllimited="true" ctrlrange="-90 90" gear="1"/>
    <motor name="left hip roll" joint="left hip roll" ctrllimited="true" ctrlrange="-90 90" gear="1"/>
>>>>>>> a96cd5e9
    <motor name="left knee pitch" joint="left knee pitch" ctrllimited="true" ctrlrange="-90 90" gear="1"/>
    <motor name="left ankle pitch" joint="left ankle pitch" ctrllimited="true" ctrlrange="-24 24" gear="1"/>
    <motor name="left ankle roll" joint="left ankle roll" ctrllimited="true" ctrlrange="-24 24" gear="1"/>
    <motor name="right hip pitch" joint="right hip pitch" ctrllimited="true" ctrlrange="-150 150" gear="1"/>
<<<<<<< HEAD
    <motor name="right hip roll" joint="right hip roll" ctrllimited="true" ctrlrange="-90 90" gear="1"/>
    <motor name="right hip yaw" joint="right hip yaw" ctrllimited="true" ctrlrange="-90 90" gear="1"/>
=======
    <motor name="right hip yaw" joint="right hip yaw" ctrllimited="true" ctrlrange="-90 90" gear="1"/>
    <motor name="right hip roll" joint="right hip roll" ctrllimited="true" ctrlrange="-90 90" gear="1"/>
>>>>>>> a96cd5e9
    <motor name="right knee pitch" joint="right knee pitch" ctrllimited="true" ctrlrange="-90 90" gear="1"/>
    <motor name="right ankle pitch" joint="right ankle pitch" ctrllimited="true" ctrlrange="-24 24" gear="1"/>
    <motor name="right ankle roll" joint="right ankle roll" ctrllimited="true" ctrlrange="-24 24" gear="1"/>
  </actuator>
  <sensor>
    <actuatorpos name="left hip pitch_p" actuator="left hip pitch" user="13"/>
    <actuatorpos name="left hip yaw_p" actuator="left hip yaw" user="13"/>
    <actuatorpos name="left hip roll_p" actuator="left hip roll" user="13"/>
    <actuatorpos name="left knee pitch_p" actuator="left knee pitch" user="13"/>
    <actuatorpos name="left ankle pitch_p" actuator="left ankle pitch" user="13"/>
    <actuatorpos name="left ankle roll_p" actuator="left ankle roll" user="13"/>
    <actuatorpos name="right hip pitch_p" actuator="right hip pitch" user="13"/>
    <actuatorpos name="right hip yaw_p" actuator="right hip yaw" user="13"/>
    <actuatorpos name="right hip roll_p" actuator="right hip roll" user="13"/>
    <actuatorpos name="right knee pitch_p" actuator="right knee pitch" user="13"/>
    <actuatorpos name="right ankle pitch_p" actuator="right ankle pitch" user="13"/>
    <actuatorpos name="right ankle roll_p" actuator="right ankle roll" user="13"/>
    <actuatorvel name="left hip pitch_v" actuator="left hip pitch" user="13"/>
    <actuatorvel name="left hip yaw_v" actuator="left hip yaw" user="13"/>
    <actuatorvel name="left hip roll_v" actuator="left hip roll" user="13"/>
    <actuatorvel name="left knee pitch_v" actuator="left knee pitch" user="13"/>
    <actuatorvel name="left ankle pitch_v" actuator="left ankle pitch" user="13"/>
    <actuatorvel name="left ankle roll_v" actuator="left ankle roll" user="13"/>
    <actuatorvel name="right hip pitch_v" actuator="right hip pitch" user="13"/>
    <actuatorvel name="right hip yaw_v" actuator="right hip yaw" user="13"/>
    <actuatorvel name="right hip roll_v" actuator="right hip roll" user="13"/>
    <actuatorvel name="right knee pitch_v" actuator="right knee pitch" user="13"/>
    <actuatorvel name="right ankle pitch_v" actuator="right ankle pitch" user="13"/>
    <actuatorvel name="right ankle roll_v" actuator="right ankle roll" user="13"/>
    <actuatorfrc name="left hip pitch_f" actuator="left hip pitch" user="13" noise="0.001"/>
    <actuatorfrc name="left hip yaw_f" actuator="left hip yaw" user="13" noise="0.001"/>
    <actuatorfrc name="left hip roll_f" actuator="left hip roll" user="13" noise="0.001"/>
    <actuatorfrc name="left knee pitch_f" actuator="left knee pitch" user="13" noise="0.001"/>
    <actuatorfrc name="left ankle pitch_f" actuator="left ankle pitch" user="13" noise="0.001"/>
    <actuatorfrc name="left ankle roll_f" actuator="left ankle roll" user="13" noise="0.001"/>
    <actuatorfrc name="right hip pitch_f" actuator="right hip pitch" user="13" noise="0.001"/>
    <actuatorfrc name="right hip yaw_f" actuator="right hip yaw" user="13" noise="0.001"/>
    <actuatorfrc name="right hip roll_f" actuator="right hip roll" user="13" noise="0.001"/>
    <actuatorfrc name="right knee pitch_f" actuator="right knee pitch" user="13" noise="0.001"/>
    <actuatorfrc name="right ankle pitch_f" actuator="right ankle pitch" user="13" noise="0.001"/>
    <actuatorfrc name="right ankle roll_f" actuator="right ankle roll" user="13" noise="0.001"/>
    <framequat name="orientation" objtype="site" noise="0.001" objname="imu"/>
    <gyro name="angular-velocity" site="imu" noise="0.005" cutoff="34.9"/>
  </sensor>
  <keyframe>
<<<<<<< HEAD
    <key name="default" qpos='0 0 0.72 1 0 0 0 1.60595 1.0037 0 2.05 0.3292 1.715 -0.01 -2.152 -1.60465 2.1605 0.5008 1.7305'/>
=======
    <key name="default" qpos="0 0 0.72 1 0 0 0 1.61 1 0 2.05 0.33 1.73 0 -2.15 -1.6 2.16 0.5 1.72"/>
>>>>>>> a96cd5e9
  </keyframe>
</mujoco><|MERGE_RESOLUTION|>--- conflicted
+++ resolved
@@ -2,26 +2,16 @@
 <mujoco model="lower_limbs">
   <compiler angle="radian" meshdir="meshes" autolimits="true" eulerseq="zyx"/>
   <default>
-<<<<<<< HEAD
-    <joint limited="true" damping="24" armature="0.01" frictionloss="0.01"/>
-=======
-    <joint limited="true" damping="0.01" stiffness="1" armature="0.01" frictionloss="0.01"/>
+    <joint limited="true" damping="0.01" stiffness="0" armature="0.01" frictionloss="0.01"/>
     <geom condim="4" contype="1" conaffinity="15" friction="0.9 0.2 0.2" solref="0.001 2"/>
->>>>>>> a96cd5e9
     <motor ctrllimited="true"/>
-    <geom condim="4" contype="1" conaffinity="15" friction="0.9 0.2 0.2" solref="0.02 1"/>
     <equality solref="0.001 2"/>
     <default class="visualgeom">
       <geom material="visualgeom" condim="1" contype="0" conaffinity="0"/>
     </default>
   </default>
-<<<<<<< HEAD
-  <option iterations="50" timestep="0.001" solver="PGS" gravity="0 0 -9.81">
-  </option>
-=======
   <option iterations="50" timestep="0.001" solver="PGS" gravity="0 0 -9.81"/>
   <statistic meansize="0.170441" extent="1.11801" center="-0.0355216 -0.0520159 -0.12411"/>
->>>>>>> a96cd5e9
   <asset>
     <mesh name="leg_assembly_left_1_leg_part_1_2_simple" file="leg_assembly_left_1_leg_part_1_2_simple.stl"/>
     <mesh name="leg_assembly_right_1_leg_part_1_2_simple" file="leg_assembly_right_1_leg_part_1_2_simple.stl"/>
@@ -74,11 +64,7 @@
     <material name="visualgeom" rgba="0.5 0.9 0.2 1"/>
   </asset>
   <worldbody>
-<<<<<<< HEAD
-    <geom name="ground" type="plane" pos="0.001 0 0" quat="1 0 0 0" material="matplane" size="0 0 1" condim="1" conaffinity='15'/>
-=======
     <geom name="ground" type="plane" pos="0.001 0 0" quat="1 0 0 0" material="matplane" condim="1" conaffinity="15" size="0 0 1"/>
->>>>>>> a96cd5e9
     <light directional="true" diffuse="0.6 0.6 0.6" specular="0.2 0.2 0.2" pos="0 0 4" dir="0 0 -1"/>
     <light directional="true" diffuse="0.4 0.4 0.4" specular="0.1 0.1 0.1" pos="0 0 5.0" dir="0 0 -1" castshadow="false"/>
     <body name="root" pos="0 0 0" quat="1 0 0 0">
@@ -94,16 +80,9 @@
       <geom type="mesh" rgba="0.647059 0.647059 0.647059 1" mesh="leg_assembly_right_1_rmd_x12_150_mock_1_outer_x12_150_1_simple" pos="-0.0409987 -0.0071598 0.0055805" quat="-0.5 -0.5 0.5 0.5" contype="0" conaffinity="0" group="1" density="0"/>
       <geom pos="-0.000998677 0.0071596 0.0055805" quat="0.5 0.5 0.5 0.5" type="mesh" rgba="0.647059 0.647059 0.647059 1" mesh="leg_assembly_left_1_rmd_x12_150_mock_1_outer_x12_150_1_simple" class="visualgeom"/>
       <geom type="mesh" rgba="0.647059 0.647059 0.647059 1" mesh="leg_assembly_left_1_rmd_x12_150_mock_1_outer_x12_150_1_simple" pos="-0.000998677 0.0071596 0.0055805" quat="0.5 0.5 0.5 0.5" contype="0" conaffinity="0" group="1" density="0"/>
-<<<<<<< HEAD
-      <!-- Left Leg-->
-      <body name="link_leg_assembly_left_1_rmd_x12_150_mock_1_inner_x12_150_1" pos="0.0235013 -9.74565e-08 -0.0519759" quat="-3.53553e-08 0.707107 -1.64085e-08 -0.707107">
-        <!-- <inertial pos="0.0043837 -0.000451217 -0.094125" quat="0.999746 -0.0138971 0.0176168 -0.00189402" mass="0.756573" diaginertia="0.00196614 0.0013907 0.000972437"/> -->
-        <joint name="left hip pitch" pos="0 0 0" axis="0 0 -1" range="0.25 2.69" />
-=======
       <body name="link_leg_assembly_left_1_rmd_x12_150_mock_1_inner_x12_150_1" pos="0.0235013 -9.74565e-08 -0.0519759" quat="-3.53553e-08 0.707107 -1.64085e-08 -0.707107">
         <inertial pos="0.0043837 -0.000451217 -0.094125" quat="0.999746 -0.0138971 0.0176168 -0.00189402" mass="0.756573" diaginertia="0.00196614 0.0013907 0.000972437"/>
         <joint name="left hip pitch" pos="0 0 0" axis="0 0 -1" range="0.5 2.69" damping="15" stiffness="250"/>
->>>>>>> a96cd5e9
         <geom type="mesh" rgba="0.231373 0.380392 0.705882 1" mesh="leg_assembly_left_1_rmd_x12_150_mock_1_inner_x12_150_1_simple" class="visualgeom"/>
         <geom type="mesh" rgba="0.231373 0.380392 0.705882 1" mesh="leg_assembly_left_1_rmd_x12_150_mock_1_inner_x12_150_1_simple" contype="0" conaffinity="0" group="1" density="0"/>
         <geom pos="0 -0.0185 -0.023" type="mesh" rgba="0.647059 0.647059 0.647059 1" mesh="leg_assembly_left_1_leg_part_2_left_1_simple" class="visualgeom"/>
@@ -111,13 +90,8 @@
         <geom pos="0.0230618 0.0179298 -0.146308" quat="0.5 -0.5 0.5 -0.5" type="mesh" rgba="0.498039 0.498039 0.498039 1" mesh="leg_assembly_left_1_rmd_x8_90_mock_1_outer_rmd_x8_90_1_simple" class="visualgeom"/>
         <geom type="mesh" rgba="0.498039 0.498039 0.498039 1" mesh="leg_assembly_left_1_rmd_x8_90_mock_1_outer_rmd_x8_90_1_simple" pos="0.0230618 0.0179298 -0.146308" quat="0.5 -0.5 0.5 -0.5" contype="0" conaffinity="0" group="1" density="0"/>
         <body name="link_leg_assembly_left_1_rmd_x8_90_mock_1_inner_rmd_x8_90_1" pos="-0.0244382 -0.000630373 -0.1015" quat="0.5 0.5 -0.5 -0.5">
-<<<<<<< HEAD
-          <!-- <inertial pos="-0.0373825 -0.0647483 -0.0203372" quat="0.672361 0.6935 -0.185823 -0.180159" mass="1.13448" diaginertia="0.00509051 0.00495498 0.00182546"/> -->
-          <joint name="left hip yaw" pos="0 0 0" axis="0 0 -1" range="0.5 1.19" />
-=======
           <inertial pos="-0.0373825 -0.0647483 -0.0203372" quat="0.672361 0.6935 -0.185823 -0.180159" mass="1.13448" diaginertia="0.00509051 0.00495498 0.00182546"/>
           <joint name="left hip yaw" pos="0 0 0" axis="0 0 -1" range="0.5 1.19" damping="10" stiffness="150"/>
->>>>>>> a96cd5e9
           <geom type="mesh" rgba="0.980392 0.713726 0.00392157 1" mesh="leg_assembly_left_1_rmd_x8_90_mock_1_inner_rmd_x8_90_1_simple" class="visualgeom"/>
           <geom type="mesh" rgba="0.980392 0.713726 0.00392157 1" mesh="leg_assembly_left_1_rmd_x8_90_mock_1_inner_rmd_x8_90_1_simple" contype="0" conaffinity="0" group="1" density="0"/>
           <geom pos="0.0216506 0.0125 0.0035" quat="-1.16026e-08 0.5 -0.866025 2.00962e-08" type="mesh" rgba="0.231373 0.380392 0.705882 1" mesh="leg_assembly_left_1_leg_part_3_1_simple" class="visualgeom"/>
@@ -127,13 +101,8 @@
           <geom pos="-0.016195 -0.117667 -0.00108985" quat="-0.683013 0.683013 -0.183013 0.183013" type="mesh" rgba="0.498039 0.498039 0.498039 1" mesh="leg_assembly_left_1_rmd_x8_90_mock_2_outer_rmd_x8_90_1_simple" class="visualgeom"/>
           <geom type="mesh" rgba="0.498039 0.498039 0.498039 1" mesh="leg_assembly_left_1_rmd_x8_90_mock_2_outer_rmd_x8_90_1_simple" pos="-0.016195 -0.117667 -0.00108985" quat="-0.683013 0.683013 -0.183013 0.183013" contype="0" conaffinity="0" group="1" density="0"/>
           <body name="link_leg_assembly_left_1_rmd_x8_90_mock_2_inner_rmd_x8_90_1" pos="-0.07875 -0.136399 -0.01965" quat="-0.683013 -0.683013 0.183013 0.183013">
-<<<<<<< HEAD
-            <!-- <inertial pos="-0.0075205 0.000314022 0.0700513" quat="0.999881 0.00425341 -0.0146013 0.0026192" mass="1.13901" diaginertia="0.00601107 0.00514035 0.00158692"/> -->
-            <joint name="left hip roll" pos="0 0 0" axis="0 0 -1" range="-0.5 0.5" />
-=======
             <inertial pos="-0.0075205 0.000314022 0.0700513" quat="0.999881 0.00425341 -0.0146013 0.0026192" mass="1.13901" diaginertia="0.00601107 0.00514035 0.00158692"/>
             <joint name="left hip roll" pos="0 0 0" axis="0 0 -1" range="-0.5 0.5" damping="10" stiffness="150"/>
->>>>>>> a96cd5e9
             <geom type="mesh" rgba="0.980392 0.713726 0.00392157 1" mesh="leg_assembly_left_1_rmd_x8_90_mock_2_inner_rmd_x8_90_1_simple" class="visualgeom"/>
             <geom type="mesh" rgba="0.980392 0.713726 0.00392157 1" mesh="leg_assembly_left_1_rmd_x8_90_mock_2_inner_rmd_x8_90_1_simple" contype="0" conaffinity="0" group="1" density="0"/>
             <geom pos="0 0 0.0035" quat="0 -2.32051e-08 1 -2.32051e-08" type="mesh" rgba="0.647059 0.647059 0.647059 1" mesh="leg_assembly_left_1_let_part_5_left_1_simple" class="visualgeom"/>
@@ -141,13 +110,8 @@
             <geom pos="-0.02685 0.0448082 0.10844" quat="-4.92255e-08 -0.707107 -1.64085e-08 0.707107" type="mesh" rgba="0.498039 0.498039 0.498039 1" mesh="leg_assembly_left_1_rmd_x8_90_mock_3_outer_rmd_x8_90_1_simple" class="visualgeom"/>
             <geom type="mesh" rgba="0.498039 0.498039 0.498039 1" mesh="leg_assembly_left_1_rmd_x8_90_mock_3_outer_rmd_x8_90_1_simple" pos="-0.02685 0.0448082 0.10844" quat="-4.92255e-08 -0.707107 -1.64085e-08 0.707107" contype="0" conaffinity="0" group="1" density="0"/>
             <body name="link_leg_assembly_left_1_rmd_x8_90_mock_3_inner_rmd_x8_90_1" pos="0.02065 8.89452e-09 0.127" quat="0.707107 -3.2817e-08 0.707107 0">
-<<<<<<< HEAD
-              <!-- <inertial pos="0.0449624 -0.0780024 -0.0105593" quat="0.691941 0.674006 0.18614 0.179682" mass="0.88694" diaginertia="0.00985766 0.00713533 0.00349125"/> -->
-              <joint name="left knee pitch" pos="0 0 0" axis="0 0 -1" range="0.5 2.5" />
-=======
               <inertial pos="0.0449624 -0.0780024 -0.0105593" quat="0.691941 0.674006 0.18614 0.179682" mass="0.88694" diaginertia="0.00985766 0.00713533 0.00349125"/>
               <joint name="left knee pitch" pos="0 0 0" axis="0 0 -1" range="0.5 2.5" damping="10" stiffness="150"/>
->>>>>>> a96cd5e9
               <geom type="mesh" rgba="0.980392 0.713726 0.00392157 1" mesh="leg_assembly_left_1_rmd_x8_90_mock_3_inner_rmd_x8_90_1_simple" class="visualgeom"/>
               <geom type="mesh" rgba="0.980392 0.713726 0.00392157 1" mesh="leg_assembly_left_1_rmd_x8_90_mock_3_inner_rmd_x8_90_1_simple" contype="0" conaffinity="0" group="1" density="0"/>
               <geom pos="0.0216506 0.0125 0.0035" quat="-2.00962e-08 0.866025 -0.5 1.16026e-08" type="mesh" rgba="0.647059 0.647059 0.647059 1" mesh="leg_assembly_left_1_leg_part_6_2_simple" class="visualgeom"/>
@@ -157,13 +121,8 @@
               <geom pos="0.0825 -0.142894 -0.074" quat="-2.00962e-08 0.866025 -0.5 1.16026e-08" type="mesh" rgba="0.647059 0.647059 0.647059 1" mesh="leg_assembly_left_1_leg_part_7_1_simple" class="visualgeom"/>
               <geom type="mesh" rgba="0.647059 0.647059 0.647059 1" mesh="leg_assembly_left_1_leg_part_7_1_simple" pos="0.0825 -0.142894 -0.074" quat="-2.00962e-08 0.866025 -0.5 1.16026e-08" contype="0" conaffinity="0" group="1" density="0"/>
               <body name="link_leg_assembly_left_1_rmd_x4_24_mock_1_outer_rmd_x4_24_1" pos="0.123 -0.213042 -0.0129" quat="2.60501e-08 -0.104528 0.994522 -3.67176e-08">
-<<<<<<< HEAD
-                <!-- <inertial pos="0.000520119 -0.0339665 0.0111351" quat="0.447691 0.46851 -0.533493 0.543559" mass="0.60771" diaginertia="0.00111303 0.00101075 0.000571984"/> -->
-                <joint name="left ankle pitch" pos="0 0 0" axis="0 0 -1" range="-0.8 0.6" />
-=======
                 <inertial pos="0.000520119 -0.0339665 0.0111351" quat="0.447691 0.46851 -0.533493 0.543559" mass="0.60771" diaginertia="0.00111303 0.00101075 0.000571984"/>
                 <joint name="left ankle pitch" pos="0 0 0" axis="0 0 -1" range="-0.8 0.6" damping="3" stiffness="45"/>
->>>>>>> a96cd5e9
                 <geom type="mesh" rgba="0.917647 0.917647 0.917647 1" mesh="leg_assembly_left_1_rmd_x4_24_mock_1_outer_rmd_x4_24_1_simple" class="visualgeom"/>
                 <geom type="mesh" rgba="0.917647 0.917647 0.917647 1" mesh="leg_assembly_left_1_rmd_x4_24_mock_1_outer_rmd_x4_24_1_simple" contype="0" conaffinity="0" group="1" density="0"/>
                 <geom pos="0.01225 -0.0212176 -0.02" type="mesh" rgba="0.615686 0.811765 0.929412 1" mesh="left_foot_1_ankle_half_2_left_1_simple" class="visualgeom"/>
@@ -173,13 +132,8 @@
                 <geom pos="0 0.0145 0.04735" quat="0.707107 0 0.707107 0" type="mesh" rgba="0.615686 0.811765 0.929412 1" mesh="left_foot_1_ankle_half_1_left_2_simple" class="visualgeom"/>
                 <geom type="mesh" rgba="0.615686 0.811765 0.929412 1" mesh="left_foot_1_ankle_half_1_left_2_simple" pos="0 0.0145 0.04735" quat="0.707107 0 0.707107 0" contype="0" conaffinity="0" group="1" density="0"/>
                 <body name="link_left_foot_1_rmd_x4_24_mock_1_inner_rmd_x4_24_1" pos="0.0135 -0.07155 0.01055" quat="-0.5 0.5 0.5 -0.5">
-<<<<<<< HEAD
-                  <!-- <inertial pos="0.00584595 -0.0275033 -0.0114478" quat="0.994413 -0.0147465 -0.00155004 0.104511" mass="0.422846" diaginertia="0.00136272 0.00135059 0.000429099"/> -->
-                  <joint name="left ankle roll" pos="0 0 0" axis="0 0 -1" range="1 2.23" />
-=======
                   <inertial pos="0.00584595 -0.0275033 -0.0114478" quat="0.994413 -0.0147465 -0.00155004 0.104511" mass="0.422846" diaginertia="0.00136272 0.00135059 0.000429099"/>
                   <joint name="left ankle roll" pos="0 0 0" axis="0 0 -1" range="1 2.3" damping="3" stiffness="45"/>
->>>>>>> a96cd5e9
                   <geom type="mesh" rgba="0.768627 0.886275 0.952941 1" mesh="left_foot_1_rmd_x4_24_mock_1_inner_rmd_x4_24_1_simple" class="visualgeom"/>
                   <geom type="mesh" rgba="0.768627 0.886275 0.952941 1" mesh="left_foot_1_rmd_x4_24_mock_1_inner_rmd_x4_24_1_simple" contype="0" conaffinity="0" group="1" density="0"/>
                   <geom pos="0.00275746 -0.0127042 -0.025" quat="0.994522 0 0 0.104528" type="mesh" rgba="0.615686 0.811765 0.929412 1" mesh="left_foot_1_foot_1_simple" class="visualgeom"/>
@@ -192,16 +146,9 @@
           </body>
         </body>
       </body>
-<<<<<<< HEAD
-      <!-- Right Leg-->
-      <body name="link_leg_assembly_right_1_rmd_x12_150_mock_1_inner_x12_150_1" pos="-0.0654987 -9.85788e-08 -0.0519759" quat="0.707107 0 0.707107 -5.17638e-08">
-        <!-- <inertial pos="0.000159261 0.00902113 -0.094125" quat="0.705448 -0.000335157 0.0178577 0.708537" mass="0.756573" diaginertia="0.00196556 0.00139216 0.000974605"/> -->
-        <joint name="right hip pitch" pos="0 0 0" axis="0 0 -1" range="-1 1.25" />
-=======
       <body name="link_leg_assembly_right_1_rmd_x12_150_mock_1_inner_x12_150_1" pos="-0.0654987 -9.85788e-08 -0.0519759" quat="0.707107 0 0.707107 -5.17638e-08">
         <inertial pos="0.000159261 0.00902113 -0.094125" quat="0.705448 -0.000335157 0.0178577 0.708537" mass="0.756573" diaginertia="0.00196556 0.00139216 0.000974605"/>
         <joint name="right hip pitch" pos="0 0 0" axis="0 0 -1" range="-1 1" damping="15" stiffness="250"/>
->>>>>>> a96cd5e9
         <geom type="mesh" rgba="0.231373 0.380392 0.705882 1" mesh="leg_assembly_right_1_rmd_x12_150_mock_1_inner_x12_150_1_simple" class="visualgeom"/>
         <geom type="mesh" rgba="0.231373 0.380392 0.705882 1" mesh="leg_assembly_right_1_rmd_x12_150_mock_1_inner_x12_150_1_simple" contype="0" conaffinity="0" group="1" density="0"/>
         <geom pos="0 0 -0.023" quat="0.707107 0 0 0.707107" type="mesh" rgba="0.647059 0.647059 0.647059 1" mesh="leg_assembly_right_1_leg_part_2_right_1_simple" class="visualgeom"/>
@@ -209,13 +156,8 @@
         <geom pos="-0.0185601 0.02785 -0.0566918" quat="0.707107 -0.707107 0 0" type="mesh" rgba="0.498039 0.498039 0.498039 1" mesh="leg_assembly_right_1_rmd_x8_90_mock_1_outer_rmd_x8_90_1_simple" class="visualgeom"/>
         <geom type="mesh" rgba="0.498039 0.498039 0.498039 1" mesh="leg_assembly_right_1_rmd_x8_90_mock_1_outer_rmd_x8_90_1_simple" pos="-0.0185601 0.02785 -0.0566918" quat="0.707107 -0.707107 0 0" contype="0" conaffinity="0" group="1" density="0"/>
         <body name="link_leg_assembly_right_1_rmd_x8_90_mock_1_inner_rmd_x8_90_1" pos="7.46238e-10 -0.01965 -0.1015" quat="0.707107 0.707107 0 0">
-<<<<<<< HEAD
-          <!-- <inertial pos="-0.0373825 -0.0647483 -0.0203372" quat="0.672361 0.6935 -0.185823 -0.180159" mass="1.13448" diaginertia="0.00509051 0.00495498 0.00182546"/> -->
-          <joint name="right hip yaw" pos="0 0 0" axis="0 0 -1" range="-2.2 -1" />
-=======
           <inertial pos="-0.0373825 -0.0647483 -0.0203372" quat="0.672361 0.6935 -0.185823 -0.180159" mass="1.13448" diaginertia="0.00509051 0.00495498 0.00182546"/>
           <joint name="right hip yaw" pos="0 0 0" axis="0 0 -1" range="-2.2 -1" damping="10" stiffness="150"/>
->>>>>>> a96cd5e9
           <geom type="mesh" rgba="0.980392 0.713726 0.00392157 1" mesh="leg_assembly_right_1_rmd_x8_90_mock_1_inner_rmd_x8_90_1_simple" class="visualgeom"/>
           <geom type="mesh" rgba="0.980392 0.713726 0.00392157 1" mesh="leg_assembly_right_1_rmd_x8_90_mock_1_inner_rmd_x8_90_1_simple" contype="0" conaffinity="0" group="1" density="0"/>
           <geom pos="0.0216506 0.0125 0.0035" quat="-1.16026e-08 0.5 -0.866025 2.00962e-08" type="mesh" rgba="0.231373 0.380392 0.705882 1" mesh="leg_assembly_right_1_leg_part_3_1_simple" class="visualgeom"/>
@@ -225,13 +167,8 @@
           <geom pos="-0.016195 -0.117667 -0.00108985" quat="-0.683013 0.683013 -0.183013 0.183013" type="mesh" rgba="0.498039 0.498039 0.498039 1" mesh="leg_assembly_right_1_rmd_x8_90_mock_2_outer_rmd_x8_90_1_simple" class="visualgeom"/>
           <geom type="mesh" rgba="0.498039 0.498039 0.498039 1" mesh="leg_assembly_right_1_rmd_x8_90_mock_2_outer_rmd_x8_90_1_simple" pos="-0.016195 -0.117667 -0.00108985" quat="-0.683013 0.683013 -0.183013 0.183013" contype="0" conaffinity="0" group="1" density="0"/>
           <body name="link_leg_assembly_right_1_rmd_x8_90_mock_2_inner_rmd_x8_90_1" pos="-0.07875 -0.136399 -0.01965" quat="-0.683013 -0.683013 0.183013 0.183013">
-<<<<<<< HEAD
-            <!-- <inertial pos="0.000314021 -0.00752051 0.0700513" quat="0.708875 0.00731707 -0.0133323 0.705171" mass="1.13901" diaginertia="0.00601107 0.00514035 0.00158692"/> -->
-            <joint name="right hip roll" pos="0 0 0" axis="0 0 -1" range="-2.39 -1" />
-=======
             <inertial pos="0.000314021 -0.00752051 0.0700513" quat="0.708875 0.00731707 -0.0133323 0.705171" mass="1.13901" diaginertia="0.00601107 0.00514035 0.00158692"/>
             <joint name="right hip roll" pos="0 0 0" axis="0 0 -1" range="-2.39 -1" damping="10" stiffness="150"/>
->>>>>>> a96cd5e9
             <geom type="mesh" rgba="0.980392 0.713726 0.00392157 1" mesh="leg_assembly_right_1_rmd_x8_90_mock_2_inner_rmd_x8_90_1_simple" class="visualgeom"/>
             <geom type="mesh" rgba="0.980392 0.713726 0.00392157 1" mesh="leg_assembly_right_1_rmd_x8_90_mock_2_inner_rmd_x8_90_1_simple" contype="0" conaffinity="0" group="1" density="0"/>
             <geom pos="-0.0216506 -0.0125 0.0035" quat="-1.64085e-08 0.707107 0.707107 -1.64085e-08" type="mesh" rgba="0.647059 0.647059 0.647059 1" mesh="leg_assembly_right_1_leg_part_5_right_2_simple" class="visualgeom"/>
@@ -239,13 +176,8 @@
             <geom pos="0.0448082 -0.02685 0.10844" quat="0.5 0.5 0.5 -0.5" type="mesh" rgba="0.498039 0.498039 0.498039 1" mesh="leg_assembly_right_1_rmd_x8_90_mock_3_outer_rmd_x8_90_1_simple" class="visualgeom"/>
             <geom type="mesh" rgba="0.498039 0.498039 0.498039 1" mesh="leg_assembly_right_1_rmd_x8_90_mock_3_outer_rmd_x8_90_1_simple" pos="0.0448082 -0.02685 0.10844" quat="0.5 0.5 0.5 -0.5" contype="0" conaffinity="0" group="1" density="0"/>
             <body name="link_leg_assembly_right_1_rmd_x8_90_mock_3_inner_rmd_x8_90_1" pos="6.61991e-09 0.02065 0.127" quat="-0.5 0.5 -0.5 -0.5">
-<<<<<<< HEAD
-              <!-- <inertial pos="0.0449624 -0.0780024 -0.0105593" quat="0.691941 0.674006 0.18614 0.179682" mass="0.88694" diaginertia="0.00985766 0.00713533 0.00349125"/> -->
-              <joint name="right knee pitch" pos="0 0 0" axis="0 0 -1" range="1.54 3.5" />
-=======
               <inertial pos="0.0449624 -0.0780024 -0.0105593" quat="0.691941 0.674006 0.18614 0.179682" mass="0.88694" diaginertia="0.00985766 0.00713533 0.00349125"/>
-              <joint name="right knee pitch" pos="0 0 0" axis="0 0 -1" range="1.54 3" damping="10" stiffness="150"/>
->>>>>>> a96cd5e9
+              <joint name="right knee pitch" pos="0 0 0" axis="0 0 -1" range="2.09 3.2" damping="10" stiffness="150"/>
               <geom type="mesh" rgba="0.980392 0.713726 0.00392157 1" mesh="leg_assembly_right_1_rmd_x8_90_mock_3_inner_rmd_x8_90_1_simple" class="visualgeom"/>
               <geom type="mesh" rgba="0.980392 0.713726 0.00392157 1" mesh="leg_assembly_right_1_rmd_x8_90_mock_3_inner_rmd_x8_90_1_simple" contype="0" conaffinity="0" group="1" density="0"/>
               <geom pos="0.0216506 0.0125 0.0035" quat="-2.00962e-08 0.866025 -0.5 1.16026e-08" type="mesh" rgba="0.647059 0.647059 0.647059 1" mesh="leg_assembly_right_1_leg_part_6_2_simple" class="visualgeom"/>
@@ -255,13 +187,8 @@
               <geom pos="0.0825 -0.142894 -0.074" quat="-2.00962e-08 0.866025 -0.5 1.16026e-08" type="mesh" rgba="0.647059 0.647059 0.647059 1" mesh="leg_assembly_right_1_leg_part_7_1_simple" class="visualgeom"/>
               <geom type="mesh" rgba="0.647059 0.647059 0.647059 1" mesh="leg_assembly_right_1_leg_part_7_1_simple" pos="0.0825 -0.142894 -0.074" quat="-2.00962e-08 0.866025 -0.5 1.16026e-08" contype="0" conaffinity="0" group="1" density="0"/>
               <body name="link_leg_assembly_right_1_rmd_x4_24_mock_1_outer_rmd_x4_24_1" pos="0.123 -0.213042 -0.0129" quat="2.60501e-08 -0.104528 0.994522 -3.67176e-08">
-<<<<<<< HEAD
-                <!-- <inertial pos="-0.000520129 -0.0339665 0.0111351" quat="0.530142 0.546765 -0.472492 0.443563" mass="0.607709" diaginertia="0.0011141 0.00101039 0.00057127"/> -->
-                <joint name="right ankle pitch" pos="0 0 0" axis="0 0 -1" range="0 1.5" />
-=======
                 <inertial pos="-0.000520129 -0.0339665 0.0111351" quat="0.530142 0.546765 -0.472492 0.443563" mass="0.607709" diaginertia="0.0011141 0.00101039 0.00057127"/>
                 <joint name="right ankle pitch" pos="0 0 0" axis="0 0 -1" range="0 1.5" damping="3" stiffness="45"/>
->>>>>>> a96cd5e9
                 <geom type="mesh" rgba="0.917647 0.917647 0.917647 1" mesh="leg_assembly_right_1_rmd_x4_24_mock_1_outer_rmd_x4_24_1_simple" class="visualgeom"/>
                 <geom type="mesh" rgba="0.917647 0.917647 0.917647 1" mesh="leg_assembly_right_1_rmd_x4_24_mock_1_outer_rmd_x4_24_1_simple" contype="0" conaffinity="0" group="1" density="0"/>
                 <geom pos="-0.01225 -0.0212176 -0.02" type="mesh" rgba="0.615686 0.811765 0.929412 1" mesh="right_foot_1_ankle_half_2_right_2_simple" class="visualgeom"/>
@@ -271,13 +198,8 @@
                 <geom pos="-0.0335 -0.04705 0.01055" quat="0.707107 0 0.707107 0" type="mesh" rgba="0.917647 0.917647 0.917647 1" mesh="right_foot_1_rmd_x4_24_mock_1_outer_rmd_x4_24_1_simple" class="visualgeom"/>
                 <geom type="mesh" rgba="0.917647 0.917647 0.917647 1" mesh="right_foot_1_rmd_x4_24_mock_1_outer_rmd_x4_24_1_simple" pos="-0.0335 -0.04705 0.01055" quat="0.707107 0 0.707107 0" contype="0" conaffinity="0" group="1" density="0"/>
                 <body name="link_right_foot_1_rmd_x4_24_mock_1_inner_rmd_x4_24_1" pos="-0.0135 -0.07155 0.01055" quat="0.5 0.5 0.5 0.5">
-<<<<<<< HEAD
-                  <!-- <inertial pos="0.00584595 -0.0275033 -0.0114478" quat="0.994413 -0.0147465 -0.00155005 0.10451" mass="0.422846" diaginertia="0.00136272 0.00135059 0.000429099"/> -->
-                  <joint name="right ankle roll" pos="0 0 0" axis="0 0 -1" range="1 2.3"/>
-=======
                   <inertial pos="0.00584595 -0.0275033 -0.0114478" quat="0.994413 -0.0147465 -0.00155005 0.10451" mass="0.422846" diaginertia="0.00136272 0.00135059 0.000429099"/>
                   <joint name="right ankle roll" pos="0 0 0" axis="0 0 -1" range="1 2.3" damping="3" stiffness="45"/>
->>>>>>> a96cd5e9
                   <geom type="mesh" rgba="0.768627 0.886275 0.952941 1" mesh="right_foot_1_rmd_x4_24_mock_1_inner_rmd_x4_24_1_simple" class="visualgeom"/>
                   <geom type="mesh" rgba="0.768627 0.886275 0.952941 1" mesh="right_foot_1_rmd_x4_24_mock_1_inner_rmd_x4_24_1_simple" contype="0" conaffinity="0" group="1" density="0"/>
                   <geom pos="0.00275746 -0.0127042 -0.025" quat="0.994522 0 0 0.104528" type="mesh" rgba="0.615686 0.811765 0.929412 1" mesh="right_foot_1_foot_1_simple" class="visualgeom"/>
@@ -293,26 +215,15 @@
     </body>
   </worldbody>
   <actuator>
-<<<<<<< HEAD
-    <motor name="left hip pitch" joint="left hip pitch" ctrllimited="true" ctrlrange="-140 140" gear="1"/>
-    <motor name="left hip roll" joint="left hip roll" ctrllimited="true" ctrlrange="-90 90" gear="1"/>
-    <motor name="left hip yaw" joint="left hip yaw" ctrllimited="true" ctrlrange="-90 90" gear="1"/>
-=======
     <motor name="left hip pitch" joint="left hip pitch" ctrllimited="true" ctrlrange="-150 150" gear="1"/>
     <motor name="left hip yaw" joint="left hip yaw" ctrllimited="true" ctrlrange="-90 90" gear="1"/>
     <motor name="left hip roll" joint="left hip roll" ctrllimited="true" ctrlrange="-90 90" gear="1"/>
->>>>>>> a96cd5e9
     <motor name="left knee pitch" joint="left knee pitch" ctrllimited="true" ctrlrange="-90 90" gear="1"/>
     <motor name="left ankle pitch" joint="left ankle pitch" ctrllimited="true" ctrlrange="-24 24" gear="1"/>
     <motor name="left ankle roll" joint="left ankle roll" ctrllimited="true" ctrlrange="-24 24" gear="1"/>
     <motor name="right hip pitch" joint="right hip pitch" ctrllimited="true" ctrlrange="-150 150" gear="1"/>
-<<<<<<< HEAD
-    <motor name="right hip roll" joint="right hip roll" ctrllimited="true" ctrlrange="-90 90" gear="1"/>
-    <motor name="right hip yaw" joint="right hip yaw" ctrllimited="true" ctrlrange="-90 90" gear="1"/>
-=======
     <motor name="right hip yaw" joint="right hip yaw" ctrllimited="true" ctrlrange="-90 90" gear="1"/>
     <motor name="right hip roll" joint="right hip roll" ctrllimited="true" ctrlrange="-90 90" gear="1"/>
->>>>>>> a96cd5e9
     <motor name="right knee pitch" joint="right knee pitch" ctrllimited="true" ctrlrange="-90 90" gear="1"/>
     <motor name="right ankle pitch" joint="right ankle pitch" ctrllimited="true" ctrlrange="-24 24" gear="1"/>
     <motor name="right ankle roll" joint="right ankle roll" ctrllimited="true" ctrlrange="-24 24" gear="1"/>
@@ -358,10 +269,6 @@
     <gyro name="angular-velocity" site="imu" noise="0.005" cutoff="34.9"/>
   </sensor>
   <keyframe>
-<<<<<<< HEAD
-    <key name="default" qpos='0 0 0.72 1 0 0 0 1.60595 1.0037 0 2.05 0.3292 1.715 -0.01 -2.152 -1.60465 2.1605 0.5008 1.7305'/>
-=======
-    <key name="default" qpos="0 0 0.72 1 0 0 0 1.61 1 0 2.05 0.33 1.73 0 -2.15 -1.6 2.16 0.5 1.72"/>
->>>>>>> a96cd5e9
+    <key name="default" qpos="0 0 0.72 1 0 0 0 1.17 0.1 1.03 1.13 -0.27 1.73 0.38 -1.6 -2.15 2.94 0.8 1.72"/>
   </keyframe>
 </mujoco>