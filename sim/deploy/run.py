--- conflicted
+++ resolved
@@ -74,10 +74,7 @@
 
         # Set self.data initial state to the default standing position
         # self.data.qpos = StompyFixed.default_standing()
-<<<<<<< HEAD
         # TODO: This line should produce same results soon
-=======
->>>>>>> 95ab213e
 
     def step(
         self,
