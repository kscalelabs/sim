"""Defines common environment parameters."""

import os
from pathlib import Path

from dotenv import load_dotenv

load_dotenv()


<<<<<<< HEAD
def model_dir() -> Path:
    return Path(os.environ.get("MODEL_DIR", "sim/resources/"))
=======
def model_dir(robotname: str) -> Path:
    return Path(os.environ.get("MODEL_DIR", "sim/resources/" + robotname))
>>>>>>> 8f5efa69


def run_dir() -> Path:
    return Path(os.environ.get("RUN_DIR", "runs"))


<<<<<<< HEAD
def robot_urdf_path(robot_name: str = "stompymini", legs_only: bool = False) -> Path:
    if legs_only:
        robot_path = model_dir() / robot_name / "robot_fixed.urdf"
    else:
        robot_path = model_dir() / robot_name / "robot_fixed.urdf"
=======
def robot_urdf_path(robotname: str, legs_only: bool = False) -> Path:
    if legs_only:
        robot_path = model_dir(robotname) / "robot_fixed.urdf"
    else:
        robot_path = model_dir(robotname) / "robot_fixed.urdf"
>>>>>>> 8f5efa69

    if not robot_path.exists():
        raise FileNotFoundError(f"URDF file not found: {robot_path}")

    return robot_path.resolve()


<<<<<<< HEAD
def robot_mjcf_path(robot_name: str = "stompymini", legs_only: bool = False) -> Path:
    if legs_only:
        robot_path = model_dir() / robot_name / "robot_fixed.xml"
    else:
        robot_path = model_dir() / robot_name / "robot_fixed.xml"
=======
def robot_mjcf_path(robotname: str, legs_only: bool = False) -> Path:
    if legs_only:
        robot_path = model_dir(robotname) / "robot_fixed.xml"
    else:
        robot_path = model_dir(robotname) / "robot_fixed.xml"
>>>>>>> 8f5efa69

    if not robot_path.exists():
        raise FileNotFoundError(f"MJCF file not found: {robot_path}")

    return robot_path.resolve()<|MERGE_RESOLUTION|>--- conflicted
+++ resolved
@@ -8,32 +8,19 @@
 load_dotenv()
 
 
-<<<<<<< HEAD
-def model_dir() -> Path:
-    return Path(os.environ.get("MODEL_DIR", "sim/resources/"))
-=======
 def model_dir(robotname: str) -> Path:
     return Path(os.environ.get("MODEL_DIR", "sim/resources/" + robotname))
->>>>>>> 8f5efa69
 
 
 def run_dir() -> Path:
     return Path(os.environ.get("RUN_DIR", "runs"))
 
 
-<<<<<<< HEAD
-def robot_urdf_path(robot_name: str = "stompymini", legs_only: bool = False) -> Path:
-    if legs_only:
-        robot_path = model_dir() / robot_name / "robot_fixed.urdf"
-    else:
-        robot_path = model_dir() / robot_name / "robot_fixed.urdf"
-=======
 def robot_urdf_path(robotname: str, legs_only: bool = False) -> Path:
     if legs_only:
         robot_path = model_dir(robotname) / "robot_fixed.urdf"
     else:
         robot_path = model_dir(robotname) / "robot_fixed.urdf"
->>>>>>> 8f5efa69
 
     if not robot_path.exists():
         raise FileNotFoundError(f"URDF file not found: {robot_path}")
@@ -41,19 +28,11 @@
     return robot_path.resolve()
 
 
-<<<<<<< HEAD
-def robot_mjcf_path(robot_name: str = "stompymini", legs_only: bool = False) -> Path:
-    if legs_only:
-        robot_path = model_dir() / robot_name / "robot_fixed.xml"
-    else:
-        robot_path = model_dir() / robot_name / "robot_fixed.xml"
-=======
 def robot_mjcf_path(robotname: str, legs_only: bool = False) -> Path:
     if legs_only:
         robot_path = model_dir(robotname) / "robot_fixed.xml"
     else:
         robot_path = model_dir(robotname) / "robot_fixed.xml"
->>>>>>> 8f5efa69
 
     if not robot_path.exists():
         raise FileNotFoundError(f"MJCF file not found: {robot_path}")
