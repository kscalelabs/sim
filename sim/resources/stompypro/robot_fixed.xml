<mujoco model="robot">
  <compiler angle="radian" autolimits="true" meshdir="meshes" eulerseq="zyx"/>
  <default>
    <joint limited="true" damping="0.01" armature="0.01" frictionloss="0.01"/>
    <geom condim="4" contype="1" conaffinity="15" friction="0.9 0.2 0.2" solref="0.001 2"/>
    <motor ctrllimited="true"/>
    <equality solref="0.001 2"/>
    <default class="visualgeom">
      <geom material="visualgeom" condim="1" contype="0" conaffinity="0"/>
    </default>
  </default>
  <option iterations="50" timestep="0.001" solver="PGS" gravity="0 0 -9.81"/>
  <asset>
    <mesh name="trunk" file="trunk.stl" scale="0.001 0.001 0.001"/>
    <mesh name="buttock" file="buttock.stl" scale="0.001 0.001 0.001"/>
    <mesh name="leg" file="leg.stl" scale="0.001 0.001 0.001"/>
    <mesh name="mthigh" file="mthigh.stl" scale="0.001 0.001 0.001"/>
    <mesh name="mcalf" file="mcalf.stl" scale="0.001 0.001 0.001"/>
    <mesh name="thigh" file="thigh.stl" scale="0.001 0.001 0.001"/>
    <mesh name="calf" file="calf.stl" scale="0.001 0.001 0.001"/>
    <mesh name="clav" file="clav.stl" scale="0.001 0.001 0.001"/>
    <mesh name="scap" file="scap.stl" scale="0.001 0.001 0.001"/>
    <mesh name="uarm" file="uarm.stl" scale="0.001 0.001 0.001"/>
    <mesh name="farm" file="farm.stl" scale="0.001 0.001 0.001"/>
    <texture name="texplane" type="2d" builtin="checker" rgb1=".0 .0 .0" rgb2=".8 .8 .8" width="100" height="108"/>
    <material name="matplane" reflectance="0." texture="texplane" texrepeat="1 1" texuniform="true"/>
    <material name="visualgeom" rgba="0.5 0.9 0.2 1"/>
  </asset>
  <worldbody>
    <geom name="ground" type="plane" pos="0.001 0 0" quat="1 0 0 0" material="matplane" condim="1" conaffinity="15" size="0 0 1"/>
    <light directional="true" diffuse="0.6 0.6 0.6" specular="0.2 0.2 0.2" pos="0 0 4" dir="0 0 -1"/>
    <light directional="true" diffuse="0.4 0.4 0.4" specular="0.1 0.1 0.1" pos="0 0 5.0" dir="0 0 -1" castshadow="false"/>
    <body name="root" pos="0 0 0" quat="1 0 0 0">
      <freejoint name="root"/>
      <camera name="front" pos="0 -3 1" xyaxes="1 0 0 0 1 2" mode="trackcom"/>
      <camera name="side" pos="-2.893 -1.330 0.757" xyaxes="0.405 -0.914 0.000 0.419 0.186 0.889" mode="trackcom"/>
      <site name="imu" size="0.01" pos="0 0 0"/>
      <geom type="mesh" mesh="trunk" class="visualgeom"/>
<<<<<<< HEAD
      <geom type="mesh" rgba="1 0.5 0.75 1" mesh="trunk"/>
      <body name="L_buttock" pos="0 0.1577 0">
        <inertial pos="0.00129183 -0.00184328 2.27946e-05" quat="0.706341 0.707841 -0.00498313 -0.00434939" mass="1.29909" diaginertia="0.00209325 0.00150009 0.00131174"/>
        <joint name="L_hip_y" pos="0 0 0" axis="0 1 0" range="-3.14 3.14" damping="0.02"/>
        <geom quat="2.67949e-08 1 0 0" type="mesh" mesh="buttock" class="visualgeom"/>
        <geom type="mesh" rgba="1 0.5 0.75 1" mesh="buttock" quat="2.67949e-08 1 0 0"/>
        <body name="L_leg">
          <inertial pos="0.000708602 -2.24355e-05 -0.110352" quat="0.706876 0.0329943 0.0330587 0.705794" mass="1.33983" diaginertia="0.00375341 0.00352246 0.00184361"/>
          <joint name="L_hip_x" pos="0 0 0" axis="1 0 0" range="-0.523 2.093" damping="0.02"/>
          <geom type="mesh" mesh="leg" class="visualgeom"/>
          <geom type="mesh" rgba="1 0.5 0.75 1" mesh="leg"/>
          <body name="L_thigh">
            <inertial pos="-0.000407357 0.00130538 -0.291653" quat="0.711843 -0.00549725 0.000501512 0.702317" mass="1.93995" diaginertia="0.00607631 0.0044935 0.00293511"/>
            <joint name="L_hip_z" pos="0 0 0" axis="0 0 1" range="-3.14 3.14" damping="0.02"/>
            <geom type="mesh" mesh="mthigh" class="visualgeom"/>
            <geom type="mesh" rgba="1 0.5 0.75 1" mesh="mthigh"/>
            <body name="L_calf" pos="0 0 -0.3">
              <inertial pos="-0.00195352 -0.00434338 -0.134048" quat="0.599799 -0.00402307 0.025204 0.799743" mass="1.54477" diaginertia="0.00986297 0.00971929 0.00143814"/>
              <joint name="L_knee" pos="0 0 0" axis="0 1 0" range="-1.919 1.919" damping="0.02"/>
              <geom type="mesh" mesh="mcalf" class="visualgeom"/>
              <geom type="mesh" rgba="1 0.5 0.75 1" mesh="mcalf"/>
              <body name="L_foot" pos="0 0 -0.3">
                <inertial pos="0.0233665 0.014827 -0.0165314" quat="-0.00182247 0.713608 0.0126839 0.700428" mass="0.542373" diaginertia="0.00215059 0.00196588 0.000256086"/>
                <joint name="L_ankle_y" pos="0 0 0" axis="0 1 0" range="-0.698 0.698" damping="0.02"/>
                <geom size="0.11 0.04 0.0075" pos="0.03 -0.011 -0.02" type="box" class="visualgeom"/>
                <geom type="box" rgba="1 0.5 0.75 1" size="0.11 0.04 0.0075" pos="0.03 -0.011 -0.02"/>
=======
      <geom type="mesh" rgba="0.1 0.1 0.1 1" mesh="trunk" contype="0" conaffinity="0" group="1" density="0"/>
      <body name="L_buttock" pos="0 0.1577 0">
        <inertial pos="0.00129183 -0.00184328 2.27946e-05" quat="0.706341 0.707841 -0.00498313 -0.00434939" mass="1.29909" diaginertia="0.00209325 0.00150009 0.00131174"/>
        <joint name="L_hip_y" pos="0 0 0" axis="0 1 0" range="-3.14 3.14" />
        <geom quat="2.67949e-08 1 0 0" type="mesh" mesh="buttock" class="visualgeom"/>
        <geom type="mesh" rgba="0.1 0.1 0.1 1"  mesh="buttock" quat="2.67949e-08 1 0 0" contype="0" conaffinity="0" group="1" density="0"/>
        <body name="L_leg">
          <inertial pos="0.000708602 -2.24355e-05 -0.110352" quat="0.706876 0.0329943 0.0330587 0.705794" mass="1.33983" diaginertia="0.00375341 0.00352246 0.00184361"/>
          <joint name="L_hip_x" pos="0 0 0" axis="1 0 0" range="-0.523 2.093" />
          <geom type="mesh" mesh="leg" class="visualgeom"/>
          <geom type="mesh" rgba="0.1 0.1 0.1 1" mesh="leg" contype="0" conaffinity="0" group="1" density="0"/>
          <body name="L_thigh">
            <inertial pos="-0.000407357 0.00130538 -0.291653" quat="0.711843 -0.00549725 0.000501512 0.702317" mass="1.93995" diaginertia="0.00607631 0.0044935 0.00293511"/>
            <joint name="L_hip_z" pos="0 0 0" axis="0 0 1" range="-3.14 3.14" />
            <geom type="mesh" mesh="mthigh" class="visualgeom"/>
            <geom type="mesh" rgba="0.1 0.1 0.1 1" mesh="mthigh" contype="0" conaffinity="0" group="1" density="0"/>
            <body name="L_calf" pos="0 0 -0.3">
              <inertial pos="-0.00195352 -0.00434338 -0.134048" quat="0.599799 -0.00402307 0.025204 0.799743" mass="1.54477" diaginertia="0.00986297 0.00971929 0.00143814"/>
              <joint name="L_knee" pos="0 0 0" axis="0 1 0" range="-1.919 1.919" />
              <geom type="mesh" mesh="mcalf" class="visualgeom"/>
              <geom type="mesh" rgba="0.1 0.1 0.1 1" mesh="mcalf" contype="0" conaffinity="0" group="1" density="0"/>
              <body name="L_foot" pos="0 0 -0.3">
                <inertial pos="0.0233665 0.014827 -0.0165314" quat="-0.00182247 0.713608 0.0126839 0.700428" mass="0.542373" diaginertia="0.00215059 0.00196588 0.000256086"/>
                <joint name="L_ankle_y" pos="0 0 0" axis="0 1 0" range="-0.698 0.698" />
                <geom size="0.11 0.04 0.0075" pos="0.03 -0.011 -0.02" type="box" class="visualgeom"/>
                <geom type="box" rgba="0.1 0.1 0.1 1" size="0.11 0.04 0.0075" pos="0.03 -0.011 -0.02" />
>>>>>>> f640b96d
              </body>
            </body>
          </body>
        </body>
      </body>
      <body name="R_buttock" pos="0 -0.1577 0">
        <inertial pos="0.00129183 0.00184328 2.27946e-05" quat="0.707841 0.706341 0.00434939 0.00498313" mass="1.29909" diaginertia="0.00209325 0.00150009 0.00131174"/>
<<<<<<< HEAD
        <joint name="R_hip_y" pos="0 0 0" axis="0 1 0" range="-3.14 3.14" damping="0.02"/>
        <geom type="mesh" mesh="buttock" class="visualgeom"/>
        <geom type="mesh" rgba="1 0.5 0.75 1" mesh="buttock"/>
        <body name="R_leg">
          <inertial pos="0.000708602 2.24355e-05 -0.110352" quat="0.705794 0.0330587 0.0329943 0.706876" mass="1.33983" diaginertia="0.00375341 0.00352246 0.00184361"/>
          <joint name="R_hip_x" pos="0 0 0" axis="1 0 0" range="-2.093 0.523" damping="0.02"/>
          <geom type="mesh" mesh="leg" class="visualgeom"/>
          <geom type="mesh" rgba="1 0.5 0.75 1" mesh="leg"/>
          <body name="R_thigh">
            <inertial pos="-0.000407357 -0.00130538 -0.291653" quat="0.702317 0.000501512 -0.00549725 0.711843" mass="1.93995" diaginertia="0.00607631 0.0044935 0.00293511"/>
            <joint name="R_hip_z" pos="0 0 0" axis="0 0 1" range="-3.14 3.14" damping="0.02"/>
            <geom type="mesh" mesh="thigh" class="visualgeom"/>
            <geom type="mesh" rgba="1 0.5 0.75 1" mesh="thigh"/>
            <body name="R_calf" pos="0 0 -0.3">
              <inertial pos="-0.00195352 0.00434338 -0.134048" quat="0.799743 0.025204 -0.00402307 0.599799" mass="1.54477" diaginertia="0.00986297 0.00971929 0.00143814"/>
              <joint name="R_knee" pos="0 0 0" axis="0 1 0" range="-1.919 1.919" damping="0.02"/>
              <geom type="mesh" mesh="calf" class="visualgeom"/>
              <geom type="mesh" rgba="1 0.5 0.75 1" mesh="calf"/>
              <body name="R_foot" pos="0 0 -0.3">
                <inertial pos="0.0233665 0.014827 -0.0165314" quat="-0.00182247 0.713608 0.0126839 0.700428" mass="0.542373" diaginertia="0.00215059 0.00196588 0.000256086"/>
                <joint name="R_ankle_y" pos="0 0 0" axis="0 1 0" range="-0.698 0.698" damping="0.02"/>
                <geom size="0.11 0.04 0.0075" pos="0.03 0.011 -0.02" type="box" class="visualgeom"/>
                <geom type="box" rgba="1 0.5 0.75 1" size="0.11 0.04 0.0075" pos="0.03 0.011 -0.02"/>
=======
        <joint name="R_hip_y" pos="0 0 0" axis="0 1 0" range="-3.14 3.14" />
        <geom type="mesh" mesh="buttock" class="visualgeom"/>
        <geom type="mesh" rgba="0.1 0.1 0.1 1" mesh="buttock" contype="0" conaffinity="0" group="1" density="0"/>
        <body name="R_leg">
          <inertial pos="0.000708602 2.24355e-05 -0.110352" quat="0.705794 0.0330587 0.0329943 0.706876" mass="1.33983" diaginertia="0.00375341 0.00352246 0.00184361"/>
          <joint name="R_hip_x" pos="0 0 0" axis="1 0 0" range="-2.093 0.523" />
          <geom type="mesh" mesh="leg" class="visualgeom"/>
          <geom type="mesh" rgba="0.1 0.1 0.1 1" mesh="leg" contype="0" conaffinity="0" group="1" density="0"/>
          <body name="R_thigh">
            <inertial pos="-0.000407357 -0.00130538 -0.291653" quat="0.702317 0.000501512 -0.00549725 0.711843" mass="1.93995" diaginertia="0.00607631 0.0044935 0.00293511"/>
            <joint name="R_hip_z" pos="0 0 0" axis="0 0 1" range="-3.14 3.14" />
            <geom type="mesh" mesh="thigh" class="visualgeom"/>
            <geom type="mesh" rgba="0.1 0.1 0.1 1" mesh="thigh" contype="0" conaffinity="0" group="1" density="0"/>
            <body name="R_calf" pos="0 0 -0.3">
              <inertial pos="-0.00195352 0.00434338 -0.134048" quat="0.799743 0.025204 -0.00402307 0.599799" mass="1.54477" diaginertia="0.00986297 0.00971929 0.00143814"/>
              <joint name="R_knee" pos="0 0 0" axis="0 1 0" range="-1.919 1.919" />
              <geom type="mesh" mesh="calf" class="visualgeom"/>
              <geom type="mesh" rgba="0.1 0.1 0.1 1" mesh="calf" contype="0" conaffinity="0" group="1" density="0"/>
              <body name="R_foot" pos="0 0 -0.3">
                <inertial pos="0.0233665 0.014827 -0.0165314" quat="-0.00182247 0.713608 0.0126839 0.700428" mass="0.542373" diaginertia="0.00215059 0.00196588 0.000256086"/>
                <joint name="R_ankle_y" pos="0 0 0" axis="0 1 0" range="-0.698 0.698" />
                <geom size="0.11 0.04 0.0075" pos="0.03 0.011 -0.02" type="box" class="visualgeom"/>
                <geom type="box" rgba="0.1 0.1 0.1 1" size="0.11 0.04 0.0075" pos="0.03 0.011 -0.02"/>
>>>>>>> f640b96d
              </body>
            </body>
          </body>
        </body>
      </body>
      <body name="L_clav" pos="0 0.255 0.45">
        <inertial pos="0.00121221 -0.00150959 -9.36775e-05" quat="0.705125 0.709057 0.00277488 -0.00539434" mass="1.12469" diaginertia="0.00170716 0.00112244 0.00105955"/>
        <geom quat="2.67949e-08 -1 0 0" type="mesh" mesh="clav" class="visualgeom"/>
<<<<<<< HEAD
        <geom type="mesh" rgba="1 0.5 0.75 1" mesh="clav" quat="2.67949e-08 -1 0 0"/>
        <body name="L_scapula">
          <inertial pos="0.00381061 -0.000164243 -0.0952191" quat="0.977216 -0.0243503 0.168365 -0.126921" mass="0.654545" diaginertia="0.001202 0.00118685 0.000510654"/>
          <geom type="mesh" mesh="scap" class="visualgeom"/>
          <geom type="mesh" rgba="1 0.5 0.75 1" mesh="scap"/>
          <body name="L_uarm">
            <inertial pos="-0.00390883 0.000170725 -0.222231" quat="0.99999 -0.00442843 -3.97402e-07 -0.000281596" mass="0.582444" diaginertia="0.000838613 0.000676077 0.000361492"/>
            <geom type="mesh" mesh="uarm" class="visualgeom"/>
            <geom type="mesh" rgba="1 0.5 0.75 1" mesh="uarm"/>
            <body name="L_farm" pos="0 0 -0.23">
              <inertial pos="-0.00240827 0.000170918 -0.140696" quat="0.790729 -0.0380089 -0.0507167 0.608876" mass="0.660026" diaginertia="0.00165272 0.00163667 0.000523563"/>
              <geom type="mesh" mesh="farm" class="visualgeom"/>
              <geom type="mesh" rgba="1 0.5 0.75 1" mesh="farm"/>
=======
        <geom type="mesh" rgba="0.1 0.1 0.1 1" mesh="clav" quat="2.67949e-08 -1 0 0" contype="0" conaffinity="0" group="1" density="0"/>
        <body name="L_scapula">
          <inertial pos="0.00381061 -0.000164243 -0.0952191" quat="0.977216 -0.0243503 0.168365 -0.126921" mass="0.654545" diaginertia="0.001202 0.00118685 0.000510654"/>
          <geom type="mesh" mesh="scap" class="visualgeom"/>
          <geom type="mesh" rgba="0.1 0.1 0.1 1" mesh="scap" contype="0" conaffinity="0" group="1" density="0"/>
          <body name="L_uarm">
            <inertial pos="-0.00390883 0.000170725 -0.222231" quat="0.99999 -0.00442843 -3.97402e-07 -0.000281596" mass="0.582444" diaginertia="0.000838613 0.000676077 0.000361492"/>
            <geom type="mesh" mesh="uarm" class="visualgeom"/>
            <geom type="mesh" rgba="0.1 0.1 0.1 1" mesh="uarm" contype="0" conaffinity="0" group="1" density="0"/>
            <body name="L_farm" pos="0 0 -0.23">
              <inertial pos="-0.00240827 0.000170918 -0.140696" quat="0.790729 -0.0380089 -0.0507167 0.608876" mass="0.660026" diaginertia="0.00165272 0.00163667 0.000523563"/>
              <geom type="mesh" mesh="farm" class="visualgeom"/>
              <geom type="mesh" rgba="0.1 0.1 0.1 1" mesh="farm" contype="0" conaffinity="0" group="1" density="0"/>
>>>>>>> f640b96d
            </body>
          </body>
        </body>
      </body>
      <body name="R_clav" pos="0 -0.255 0.45">
        <inertial pos="0.00121221 0.00150959 -9.36775e-05" quat="0.709057 0.705125 0.00539434 -0.00277488" mass="1.12469" diaginertia="0.00170716 0.00112244 0.00105955"/>
        <geom type="mesh" mesh="clav" class="visualgeom"/>
<<<<<<< HEAD
        <geom type="mesh" rgba="1 0.5 0.75 1" mesh="clav"/>
        <body name="R_scapula">
          <inertial pos="0.00381061 -0.000164243 -0.0952191" quat="0.977216 -0.0243503 0.168365 -0.126921" mass="0.654545" diaginertia="0.001202 0.00118685 0.000510654"/>
          <geom type="mesh" mesh="scap" class="visualgeom"/>
          <geom type="mesh" rgba="1 0.5 0.75 1" mesh="scap"/>
          <body name="R_uarm">
            <inertial pos="-0.00390883 -0.000170725 -0.222231" quat="0.99999 0.00442843 -3.97402e-07 0.000281596" mass="0.582444" diaginertia="0.000838613 0.000676077 0.000361492"/>
            <geom type="mesh" mesh="uarm" class="visualgeom"/>
            <geom type="mesh" rgba="1 0.5 0.75 1" mesh="uarm"/>
            <body name="R_farm" pos="0 0 -0.23">
              <inertial pos="-0.00240827 -0.000170918 -0.140696" quat="0.608876 -0.0507167 -0.0380089 0.790729" mass="0.660026" diaginertia="0.00165272 0.00163667 0.000523563"/>
              <geom type="mesh" mesh="farm" class="visualgeom"/>
              <geom type="mesh" rgba="1 0.5 0.75 1" mesh="farm"/>
=======
        <geom type="mesh" rgba="0.1 0.1 0.1 1" mesh="clav" contype="0" conaffinity="0" group="1" density="0"/>
        <body name="R_scapula">
          <inertial pos="0.00381061 -0.000164243 -0.0952191" quat="0.977216 -0.0243503 0.168365 -0.126921" mass="0.654545" diaginertia="0.001202 0.00118685 0.000510654"/>
          <geom type="mesh" mesh="scap" class="visualgeom"/>
          <geom type="mesh" rgba="0.1 0.1 0.1 1" mesh="scap" contype="0" conaffinity="0" group="1" density="0"/>
          <body name="R_uarm">
            <inertial pos="-0.00390883 -0.000170725 -0.222231" quat="0.99999 0.00442843 -3.97402e-07 0.000281596" mass="0.582444" diaginertia="0.000838613 0.000676077 0.000361492"/>
            <geom type="mesh" mesh="uarm" class="visualgeom"/>
            <geom type="mesh" rgba="0.1 0.1 0.1 1" mesh="uarm" contype="0" conaffinity="0" group="1" density="0"/>
            <body name="R_farm" pos="0 0 -0.23">
              <inertial pos="-0.00240827 -0.000170918 -0.140696" quat="0.608876 -0.0507167 -0.0380089 0.790729" mass="0.660026" diaginertia="0.00165272 0.00163667 0.000523563"/>
              <geom type="mesh" mesh="farm" class="visualgeom"/>
              <geom type="mesh" rgba="0.1 0.1 0.1 1" mesh="farm" contype="0" conaffinity="0" group="1" density="0"/>
>>>>>>> f640b96d
            </body>
          </body>
        </body>
      </body>
    </body>
  </worldbody>
  <actuator>
<<<<<<< HEAD
    <motor name="L_hip_y" joint="L_hip_y" ctrllimited="true" ctrlrange="-1000.0 1000.0" gear="1"/>
    <motor name="L_hip_x" joint="L_hip_x" ctrllimited="true" ctrlrange="-1000.0 1000.0" gear="1"/>
    <motor name="L_hip_z" joint="L_hip_z" ctrllimited="true" ctrlrange="-1000.0 1000.0" gear="1"/>
    <motor name="L_knee" joint="L_knee" ctrllimited="true" ctrlrange="-1000.0 1000.0" gear="1"/>
    <motor name="L_ankle_y" joint="L_ankle_y" ctrllimited="true" ctrlrange="-1000.0 1000.0" gear="1"/>
    <motor name="R_hip_y" joint="R_hip_y" ctrllimited="true" ctrlrange="-1000.0 1000.0" gear="1"/>
    <motor name="R_hip_x" joint="R_hip_x" ctrllimited="true" ctrlrange="-1000.0 1000.0" gear="1"/>
    <motor name="R_hip_z" joint="R_hip_z" ctrllimited="true" ctrlrange="-1000.0 1000.0" gear="1"/>
    <motor name="R_knee" joint="R_knee" ctrllimited="true" ctrlrange="-1000.0 1000.0" gear="1"/>
    <motor name="R_ankle_y" joint="R_ankle_y" ctrllimited="true" ctrlrange="-1000.0 1000.0" gear="1"/>
=======
    <motor name="L_hip_y" joint="L_hip_y" ctrllimited="true" ctrlrange="-200.0 200.0" gear="1"/>
      <motor name="L_hip_x" joint="L_hip_x" ctrllimited="true" ctrlrange="-200.0 200.0" gear="1"/>
    <motor name="L_hip_z" joint="L_hip_z" ctrllimited="true" ctrlrange="-200.0 200.0" gear="1"/>
    <motor name="L_knee" joint="L_knee" ctrllimited="true" ctrlrange="-200.0 200.0" gear="1"/>
      <motor name="L_ankle_y" joint="L_ankle_y" ctrllimited="true" ctrlrange="-17.0 17.0" gear="1"/>
    <motor name="R_hip_y" joint="R_hip_y" ctrllimited="true" ctrlrange="-200.0 200.0" gear="1"/>
    <motor name="R_hip_x" joint="R_hip_x" ctrllimited="true" ctrlrange="-200.0 200.0" gear="1"/>
    <motor name="R_hip_z" joint="R_hip_z" ctrllimited="true" ctrlrange="-200.0 200.0" gear="1"/>
    <motor name="R_knee" joint="R_knee" ctrllimited="true" ctrlrange="-200.0 200.0" gear="1"/>
    <motor name="R_ankle_y" joint="R_ankle_y" ctrllimited="true" ctrlrange="-200.0 200.0" gear="1"/>
>>>>>>> f640b96d
  </actuator>
  <sensor>
    <actuatorpos name="L_hip_y_p" actuator="L_hip_y" user="13"/>
    <actuatorpos name="L_hip_x_p" actuator="L_hip_x" user="13"/>
    <actuatorpos name="L_hip_z_p" actuator="L_hip_z" user="13"/>
    <actuatorpos name="L_knee_p" actuator="L_knee" user="13"/>
    <actuatorpos name="L_ankle_y_p" actuator="L_ankle_y" user="13"/>
    <actuatorpos name="R_hip_y_p" actuator="R_hip_y" user="13"/>
    <actuatorpos name="R_hip_x_p" actuator="R_hip_x" user="13"/>
    <actuatorpos name="R_hip_z_p" actuator="R_hip_z" user="13"/>
    <actuatorpos name="R_knee_p" actuator="R_knee" user="13"/>
    <actuatorpos name="R_ankle_y_p" actuator="R_ankle_y" user="13"/>
    <actuatorvel name="L_hip_y_v" actuator="L_hip_y" user="13"/>
    <actuatorvel name="L_hip_x_v" actuator="L_hip_x" user="13"/>
    <actuatorvel name="L_hip_z_v" actuator="L_hip_z" user="13"/>
    <actuatorvel name="L_knee_v" actuator="L_knee" user="13"/>
    <actuatorvel name="L_ankle_y_v" actuator="L_ankle_y" user="13"/>
    <actuatorvel name="R_hip_y_v" actuator="R_hip_y" user="13"/>
    <actuatorvel name="R_hip_x_v" actuator="R_hip_x" user="13"/>
    <actuatorvel name="R_hip_z_v" actuator="R_hip_z" user="13"/>
    <actuatorvel name="R_knee_v" actuator="R_knee" user="13"/>
    <actuatorvel name="R_ankle_y_v" actuator="R_ankle_y" user="13"/>
    <actuatorfrc name="L_hip_y_f" actuator="L_hip_y" user="13" noise="0.001"/>
    <actuatorfrc name="L_hip_x_f" actuator="L_hip_x" user="13" noise="0.001"/>
    <actuatorfrc name="L_hip_z_f" actuator="L_hip_z" user="13" noise="0.001"/>
    <actuatorfrc name="L_knee_f" actuator="L_knee" user="13" noise="0.001"/>
    <actuatorfrc name="L_ankle_y_f" actuator="L_ankle_y" user="13" noise="0.001"/>
    <actuatorfrc name="R_hip_y_f" actuator="R_hip_y" user="13" noise="0.001"/>
    <actuatorfrc name="R_hip_x_f" actuator="R_hip_x" user="13" noise="0.001"/>
    <actuatorfrc name="R_hip_z_f" actuator="R_hip_z" user="13" noise="0.001"/>
    <actuatorfrc name="R_knee_f" actuator="R_knee" user="13" noise="0.001"/>
    <actuatorfrc name="R_ankle_y_f" actuator="R_ankle_y" user="13" noise="0.001"/>
    <framequat name="orientation" objtype="site" noise="0.001" objname="imu"/>
    <gyro name="angular-velocity" site="imu" noise="0.005" cutoff="34.9"/>
  </sensor>
  <keyframe>
    <key name="default" qpos="0 0 0.63 1. 0.0 0 0. -0.157 0.0394 0.0628 0.441 -0.258 -0.22 0.026 0.0314 0.441 -0.223"/>
  </keyframe>

</mujoco><|MERGE_RESOLUTION|>--- conflicted
+++ resolved
@@ -36,7 +36,6 @@
       <camera name="side" pos="-2.893 -1.330 0.757" xyaxes="0.405 -0.914 0.000 0.419 0.186 0.889" mode="trackcom"/>
       <site name="imu" size="0.01" pos="0 0 0"/>
       <geom type="mesh" mesh="trunk" class="visualgeom"/>
-<<<<<<< HEAD
       <geom type="mesh" rgba="1 0.5 0.75 1" mesh="trunk"/>
       <body name="L_buttock" pos="0 0.1577 0">
         <inertial pos="0.00129183 -0.00184328 2.27946e-05" quat="0.706341 0.707841 -0.00498313 -0.00434939" mass="1.29909" diaginertia="0.00209325 0.00150009 0.00131174"/>
@@ -63,34 +62,6 @@
                 <joint name="L_ankle_y" pos="0 0 0" axis="0 1 0" range="-0.698 0.698" damping="0.02"/>
                 <geom size="0.11 0.04 0.0075" pos="0.03 -0.011 -0.02" type="box" class="visualgeom"/>
                 <geom type="box" rgba="1 0.5 0.75 1" size="0.11 0.04 0.0075" pos="0.03 -0.011 -0.02"/>
-=======
-      <geom type="mesh" rgba="0.1 0.1 0.1 1" mesh="trunk" contype="0" conaffinity="0" group="1" density="0"/>
-      <body name="L_buttock" pos="0 0.1577 0">
-        <inertial pos="0.00129183 -0.00184328 2.27946e-05" quat="0.706341 0.707841 -0.00498313 -0.00434939" mass="1.29909" diaginertia="0.00209325 0.00150009 0.00131174"/>
-        <joint name="L_hip_y" pos="0 0 0" axis="0 1 0" range="-3.14 3.14" />
-        <geom quat="2.67949e-08 1 0 0" type="mesh" mesh="buttock" class="visualgeom"/>
-        <geom type="mesh" rgba="0.1 0.1 0.1 1"  mesh="buttock" quat="2.67949e-08 1 0 0" contype="0" conaffinity="0" group="1" density="0"/>
-        <body name="L_leg">
-          <inertial pos="0.000708602 -2.24355e-05 -0.110352" quat="0.706876 0.0329943 0.0330587 0.705794" mass="1.33983" diaginertia="0.00375341 0.00352246 0.00184361"/>
-          <joint name="L_hip_x" pos="0 0 0" axis="1 0 0" range="-0.523 2.093" />
-          <geom type="mesh" mesh="leg" class="visualgeom"/>
-          <geom type="mesh" rgba="0.1 0.1 0.1 1" mesh="leg" contype="0" conaffinity="0" group="1" density="0"/>
-          <body name="L_thigh">
-            <inertial pos="-0.000407357 0.00130538 -0.291653" quat="0.711843 -0.00549725 0.000501512 0.702317" mass="1.93995" diaginertia="0.00607631 0.0044935 0.00293511"/>
-            <joint name="L_hip_z" pos="0 0 0" axis="0 0 1" range="-3.14 3.14" />
-            <geom type="mesh" mesh="mthigh" class="visualgeom"/>
-            <geom type="mesh" rgba="0.1 0.1 0.1 1" mesh="mthigh" contype="0" conaffinity="0" group="1" density="0"/>
-            <body name="L_calf" pos="0 0 -0.3">
-              <inertial pos="-0.00195352 -0.00434338 -0.134048" quat="0.599799 -0.00402307 0.025204 0.799743" mass="1.54477" diaginertia="0.00986297 0.00971929 0.00143814"/>
-              <joint name="L_knee" pos="0 0 0" axis="0 1 0" range="-1.919 1.919" />
-              <geom type="mesh" mesh="mcalf" class="visualgeom"/>
-              <geom type="mesh" rgba="0.1 0.1 0.1 1" mesh="mcalf" contype="0" conaffinity="0" group="1" density="0"/>
-              <body name="L_foot" pos="0 0 -0.3">
-                <inertial pos="0.0233665 0.014827 -0.0165314" quat="-0.00182247 0.713608 0.0126839 0.700428" mass="0.542373" diaginertia="0.00215059 0.00196588 0.000256086"/>
-                <joint name="L_ankle_y" pos="0 0 0" axis="0 1 0" range="-0.698 0.698" />
-                <geom size="0.11 0.04 0.0075" pos="0.03 -0.011 -0.02" type="box" class="visualgeom"/>
-                <geom type="box" rgba="0.1 0.1 0.1 1" size="0.11 0.04 0.0075" pos="0.03 -0.011 -0.02" />
->>>>>>> f640b96d
               </body>
             </body>
           </body>
@@ -98,7 +69,6 @@
       </body>
       <body name="R_buttock" pos="0 -0.1577 0">
         <inertial pos="0.00129183 0.00184328 2.27946e-05" quat="0.707841 0.706341 0.00434939 0.00498313" mass="1.29909" diaginertia="0.00209325 0.00150009 0.00131174"/>
-<<<<<<< HEAD
         <joint name="R_hip_y" pos="0 0 0" axis="0 1 0" range="-3.14 3.14" damping="0.02"/>
         <geom type="mesh" mesh="buttock" class="visualgeom"/>
         <geom type="mesh" rgba="1 0.5 0.75 1" mesh="buttock"/>
@@ -122,31 +92,6 @@
                 <joint name="R_ankle_y" pos="0 0 0" axis="0 1 0" range="-0.698 0.698" damping="0.02"/>
                 <geom size="0.11 0.04 0.0075" pos="0.03 0.011 -0.02" type="box" class="visualgeom"/>
                 <geom type="box" rgba="1 0.5 0.75 1" size="0.11 0.04 0.0075" pos="0.03 0.011 -0.02"/>
-=======
-        <joint name="R_hip_y" pos="0 0 0" axis="0 1 0" range="-3.14 3.14" />
-        <geom type="mesh" mesh="buttock" class="visualgeom"/>
-        <geom type="mesh" rgba="0.1 0.1 0.1 1" mesh="buttock" contype="0" conaffinity="0" group="1" density="0"/>
-        <body name="R_leg">
-          <inertial pos="0.000708602 2.24355e-05 -0.110352" quat="0.705794 0.0330587 0.0329943 0.706876" mass="1.33983" diaginertia="0.00375341 0.00352246 0.00184361"/>
-          <joint name="R_hip_x" pos="0 0 0" axis="1 0 0" range="-2.093 0.523" />
-          <geom type="mesh" mesh="leg" class="visualgeom"/>
-          <geom type="mesh" rgba="0.1 0.1 0.1 1" mesh="leg" contype="0" conaffinity="0" group="1" density="0"/>
-          <body name="R_thigh">
-            <inertial pos="-0.000407357 -0.00130538 -0.291653" quat="0.702317 0.000501512 -0.00549725 0.711843" mass="1.93995" diaginertia="0.00607631 0.0044935 0.00293511"/>
-            <joint name="R_hip_z" pos="0 0 0" axis="0 0 1" range="-3.14 3.14" />
-            <geom type="mesh" mesh="thigh" class="visualgeom"/>
-            <geom type="mesh" rgba="0.1 0.1 0.1 1" mesh="thigh" contype="0" conaffinity="0" group="1" density="0"/>
-            <body name="R_calf" pos="0 0 -0.3">
-              <inertial pos="-0.00195352 0.00434338 -0.134048" quat="0.799743 0.025204 -0.00402307 0.599799" mass="1.54477" diaginertia="0.00986297 0.00971929 0.00143814"/>
-              <joint name="R_knee" pos="0 0 0" axis="0 1 0" range="-1.919 1.919" />
-              <geom type="mesh" mesh="calf" class="visualgeom"/>
-              <geom type="mesh" rgba="0.1 0.1 0.1 1" mesh="calf" contype="0" conaffinity="0" group="1" density="0"/>
-              <body name="R_foot" pos="0 0 -0.3">
-                <inertial pos="0.0233665 0.014827 -0.0165314" quat="-0.00182247 0.713608 0.0126839 0.700428" mass="0.542373" diaginertia="0.00215059 0.00196588 0.000256086"/>
-                <joint name="R_ankle_y" pos="0 0 0" axis="0 1 0" range="-0.698 0.698" />
-                <geom size="0.11 0.04 0.0075" pos="0.03 0.011 -0.02" type="box" class="visualgeom"/>
-                <geom type="box" rgba="0.1 0.1 0.1 1" size="0.11 0.04 0.0075" pos="0.03 0.011 -0.02"/>
->>>>>>> f640b96d
               </body>
             </body>
           </body>
@@ -155,7 +100,6 @@
       <body name="L_clav" pos="0 0.255 0.45">
         <inertial pos="0.00121221 -0.00150959 -9.36775e-05" quat="0.705125 0.709057 0.00277488 -0.00539434" mass="1.12469" diaginertia="0.00170716 0.00112244 0.00105955"/>
         <geom quat="2.67949e-08 -1 0 0" type="mesh" mesh="clav" class="visualgeom"/>
-<<<<<<< HEAD
         <geom type="mesh" rgba="1 0.5 0.75 1" mesh="clav" quat="2.67949e-08 -1 0 0"/>
         <body name="L_scapula">
           <inertial pos="0.00381061 -0.000164243 -0.0952191" quat="0.977216 -0.0243503 0.168365 -0.126921" mass="0.654545" diaginertia="0.001202 0.00118685 0.000510654"/>
@@ -169,21 +113,6 @@
               <inertial pos="-0.00240827 0.000170918 -0.140696" quat="0.790729 -0.0380089 -0.0507167 0.608876" mass="0.660026" diaginertia="0.00165272 0.00163667 0.000523563"/>
               <geom type="mesh" mesh="farm" class="visualgeom"/>
               <geom type="mesh" rgba="1 0.5 0.75 1" mesh="farm"/>
-=======
-        <geom type="mesh" rgba="0.1 0.1 0.1 1" mesh="clav" quat="2.67949e-08 -1 0 0" contype="0" conaffinity="0" group="1" density="0"/>
-        <body name="L_scapula">
-          <inertial pos="0.00381061 -0.000164243 -0.0952191" quat="0.977216 -0.0243503 0.168365 -0.126921" mass="0.654545" diaginertia="0.001202 0.00118685 0.000510654"/>
-          <geom type="mesh" mesh="scap" class="visualgeom"/>
-          <geom type="mesh" rgba="0.1 0.1 0.1 1" mesh="scap" contype="0" conaffinity="0" group="1" density="0"/>
-          <body name="L_uarm">
-            <inertial pos="-0.00390883 0.000170725 -0.222231" quat="0.99999 -0.00442843 -3.97402e-07 -0.000281596" mass="0.582444" diaginertia="0.000838613 0.000676077 0.000361492"/>
-            <geom type="mesh" mesh="uarm" class="visualgeom"/>
-            <geom type="mesh" rgba="0.1 0.1 0.1 1" mesh="uarm" contype="0" conaffinity="0" group="1" density="0"/>
-            <body name="L_farm" pos="0 0 -0.23">
-              <inertial pos="-0.00240827 0.000170918 -0.140696" quat="0.790729 -0.0380089 -0.0507167 0.608876" mass="0.660026" diaginertia="0.00165272 0.00163667 0.000523563"/>
-              <geom type="mesh" mesh="farm" class="visualgeom"/>
-              <geom type="mesh" rgba="0.1 0.1 0.1 1" mesh="farm" contype="0" conaffinity="0" group="1" density="0"/>
->>>>>>> f640b96d
             </body>
           </body>
         </body>
@@ -191,7 +120,6 @@
       <body name="R_clav" pos="0 -0.255 0.45">
         <inertial pos="0.00121221 0.00150959 -9.36775e-05" quat="0.709057 0.705125 0.00539434 -0.00277488" mass="1.12469" diaginertia="0.00170716 0.00112244 0.00105955"/>
         <geom type="mesh" mesh="clav" class="visualgeom"/>
-<<<<<<< HEAD
         <geom type="mesh" rgba="1 0.5 0.75 1" mesh="clav"/>
         <body name="R_scapula">
           <inertial pos="0.00381061 -0.000164243 -0.0952191" quat="0.977216 -0.0243503 0.168365 -0.126921" mass="0.654545" diaginertia="0.001202 0.00118685 0.000510654"/>
@@ -205,21 +133,6 @@
               <inertial pos="-0.00240827 -0.000170918 -0.140696" quat="0.608876 -0.0507167 -0.0380089 0.790729" mass="0.660026" diaginertia="0.00165272 0.00163667 0.000523563"/>
               <geom type="mesh" mesh="farm" class="visualgeom"/>
               <geom type="mesh" rgba="1 0.5 0.75 1" mesh="farm"/>
-=======
-        <geom type="mesh" rgba="0.1 0.1 0.1 1" mesh="clav" contype="0" conaffinity="0" group="1" density="0"/>
-        <body name="R_scapula">
-          <inertial pos="0.00381061 -0.000164243 -0.0952191" quat="0.977216 -0.0243503 0.168365 -0.126921" mass="0.654545" diaginertia="0.001202 0.00118685 0.000510654"/>
-          <geom type="mesh" mesh="scap" class="visualgeom"/>
-          <geom type="mesh" rgba="0.1 0.1 0.1 1" mesh="scap" contype="0" conaffinity="0" group="1" density="0"/>
-          <body name="R_uarm">
-            <inertial pos="-0.00390883 -0.000170725 -0.222231" quat="0.99999 0.00442843 -3.97402e-07 0.000281596" mass="0.582444" diaginertia="0.000838613 0.000676077 0.000361492"/>
-            <geom type="mesh" mesh="uarm" class="visualgeom"/>
-            <geom type="mesh" rgba="0.1 0.1 0.1 1" mesh="uarm" contype="0" conaffinity="0" group="1" density="0"/>
-            <body name="R_farm" pos="0 0 -0.23">
-              <inertial pos="-0.00240827 -0.000170918 -0.140696" quat="0.608876 -0.0507167 -0.0380089 0.790729" mass="0.660026" diaginertia="0.00165272 0.00163667 0.000523563"/>
-              <geom type="mesh" mesh="farm" class="visualgeom"/>
-              <geom type="mesh" rgba="0.1 0.1 0.1 1" mesh="farm" contype="0" conaffinity="0" group="1" density="0"/>
->>>>>>> f640b96d
             </body>
           </body>
         </body>
@@ -227,7 +140,6 @@
     </body>
   </worldbody>
   <actuator>
-<<<<<<< HEAD
     <motor name="L_hip_y" joint="L_hip_y" ctrllimited="true" ctrlrange="-1000.0 1000.0" gear="1"/>
     <motor name="L_hip_x" joint="L_hip_x" ctrllimited="true" ctrlrange="-1000.0 1000.0" gear="1"/>
     <motor name="L_hip_z" joint="L_hip_z" ctrllimited="true" ctrlrange="-1000.0 1000.0" gear="1"/>
@@ -238,18 +150,6 @@
     <motor name="R_hip_z" joint="R_hip_z" ctrllimited="true" ctrlrange="-1000.0 1000.0" gear="1"/>
     <motor name="R_knee" joint="R_knee" ctrllimited="true" ctrlrange="-1000.0 1000.0" gear="1"/>
     <motor name="R_ankle_y" joint="R_ankle_y" ctrllimited="true" ctrlrange="-1000.0 1000.0" gear="1"/>
-=======
-    <motor name="L_hip_y" joint="L_hip_y" ctrllimited="true" ctrlrange="-200.0 200.0" gear="1"/>
-      <motor name="L_hip_x" joint="L_hip_x" ctrllimited="true" ctrlrange="-200.0 200.0" gear="1"/>
-    <motor name="L_hip_z" joint="L_hip_z" ctrllimited="true" ctrlrange="-200.0 200.0" gear="1"/>
-    <motor name="L_knee" joint="L_knee" ctrllimited="true" ctrlrange="-200.0 200.0" gear="1"/>
-      <motor name="L_ankle_y" joint="L_ankle_y" ctrllimited="true" ctrlrange="-17.0 17.0" gear="1"/>
-    <motor name="R_hip_y" joint="R_hip_y" ctrllimited="true" ctrlrange="-200.0 200.0" gear="1"/>
-    <motor name="R_hip_x" joint="R_hip_x" ctrllimited="true" ctrlrange="-200.0 200.0" gear="1"/>
-    <motor name="R_hip_z" joint="R_hip_z" ctrllimited="true" ctrlrange="-200.0 200.0" gear="1"/>
-    <motor name="R_knee" joint="R_knee" ctrllimited="true" ctrlrange="-200.0 200.0" gear="1"/>
-    <motor name="R_ankle_y" joint="R_ankle_y" ctrllimited="true" ctrlrange="-200.0 200.0" gear="1"/>
->>>>>>> f640b96d
   </actuator>
   <sensor>
     <actuatorpos name="L_hip_y_p" actuator="L_hip_y" user="13"/>
