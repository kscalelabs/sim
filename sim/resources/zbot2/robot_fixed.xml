--- conflicted
+++ resolved
@@ -50,12 +50,7 @@
       <inertial pos="0 0 0" mass="1.0" diaginertia="0.01 0.01 0.01"/>
       <freejoint name="root" />
       <site name="imu" size="0.01" pos="0 0 0" />
-<<<<<<< HEAD
       <body name="base" >
-=======
-      <body name="base" pos="0 0 0" quat="1 0 0 0">
-        <body name="base_1">
->>>>>>> c45b261c
           <inertial pos="-0.000331937 0.0096524 -0.0631412" quat="0.706878 -0.0165716 -0.00441017 0.707127" mass="2.35276" diaginertia="0.0178114 0.0104369 0.00970654" />
           <geom type="mesh" rgba="0.494118 0.623529 0.74902 1" mesh="Z-BOT2_MASTER-BODY-SKELETON" contype="1" conaffinity="0" density="0" group="1" class="visualgeom" />
           <geom type="mesh" rgba="0.494118 0.623529 0.74902 1" mesh="Z-BOT2_MASTER-BODY-SKELETON" />
@@ -187,13 +182,8 @@
     <gyro name="angular-velocity" site="imu" noise="0.005" cutoff="34.9" />
   </sensor>
 
-<<<<<<< HEAD
     <keyframe>
     <key name="default"  qpos="0 0 0.40 1. 0.0 0.0 0.0  0 0.0 -0.296 0.579 0.283 0.0 0.0 0.296 2.2 0.927"/>
     <key name="standing" qpos="0 0 0.407 1. 0.0 0.0 0.0 0 0.0 0.0 0 0 0 0.0 0.0 2.76 1.2"/>
-=======
-  <keyframe>
-    <key name="default" qpos="0.0 0.0 0.44 0.0 0.0 0.0 0.0 0.0 0.0 0.0 0.0 0.0 0.0 0.0 0.0 2.76 1.1" />
->>>>>>> c45b261c
   </keyframe>
 </mujoco>