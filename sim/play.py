--- conflicted
+++ resolved
@@ -28,16 +28,13 @@
 from sim.utils.helpers import get_args
 from sim.utils.logger import Logger
 
-<<<<<<< HEAD
 import torch  # special case with isort: skip comment
-=======
 from sim.env import run_dir  # noqa: E402
 from sim.envs import task_registry  # noqa: E402
 from sim.model_export import ActorCfg, get_actor_policy  # noqa: E402
 from sim.utils.helpers import get_args  # noqa: E402
 from sim.utils.logger import Logger  # noqa: E402
 from kinfer.export.pytorch import export_to_onnx
->>>>>>> df886c1c
 
 logger = logging.getLogger(__name__)
 
@@ -92,8 +89,6 @@
         export_policy_as_jit(ppo_runner.alg.actor_critic, path)
         print("Exported policy as jit script to: ", path)
 
-<<<<<<< HEAD
-=======
     # export policy as a onnx module (used to run it on web)
     if args.export_onnx:
         path = ppo_runner.alg.actor_critic
@@ -111,7 +106,6 @@
         )
         print("Exported policy as kinfer-compatible onnx to: ", path)
 
->>>>>>> df886c1c
     # Prepare for logging
     env_logger = Logger(env.dt)
     robot_index = 0
