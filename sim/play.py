--- conflicted
+++ resolved
@@ -2,11 +2,7 @@
 """Play a trained policy in the environment.
 
 Run:
-<<<<<<< HEAD
     python sim/play.py --task gpr --log_h5
-=======
-    python sim/play.py --task stompypro --log_h5
->>>>>>> 2e53688a
 """
 import argparse
 import copy
@@ -95,7 +91,6 @@
 
     # export policy as a onnx module (used to run it on web)
     if args.export_onnx:
-<<<<<<< HEAD
         path = ppo_runner.load_path
         embodiment = ppo_runner.cfg['experiment_name'].lower()
         policy_cfg = ActorCfg(embodiment=embodiment)
@@ -107,20 +102,12 @@
         else:
             print(f"Specific policy cfg for {embodiment} not implemented")
   
-=======
-        path = ppo_runner.alg.actor_critic
-        policy_cfg = ActorCfg()
->>>>>>> 2e53688a
         actor_model, sim2sim_info, input_tensors = get_actor_policy(path, policy_cfg)
 
         # Merge policy_cfg and sim2sim_info into a single config object
         export_config = {**vars(policy_cfg), **sim2sim_info}
 
-<<<<<<< HEAD
         export_to_onnx(
-=======
-        policy = export_to_onnx(
->>>>>>> 2e53688a
             actor_model,
             input_tensors=input_tensors,
             config=export_config,
