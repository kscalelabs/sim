--- conflicted
+++ resolved
@@ -10,10 +10,7 @@
 wandb
 tensorboard==2.14.0
 onnxscript
-<<<<<<< HEAD
 mujoco==2.3.6
-=======
->>>>>>> 2e53688a
 # onnxruntime
 
 kinfer