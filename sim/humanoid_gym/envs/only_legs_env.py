--- conflicted
+++ resolved
@@ -8,12 +8,7 @@
 from isaacgym import gymtorch
 from isaacgym.torch_utils import *
 
-<<<<<<< HEAD
-from isaacgym import gymtorch
-from sim.new_test.joints import Stompy
-=======
 from sim.stompy_legs.joints import Stompy
->>>>>>> 95ab213e
 
 
 class OnlyLegsFreeEnv(LeggedRobot):
