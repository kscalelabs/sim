# SPDX-License-Identifier: BSD-3-Clause
#
# Redistribution and use in source and binary forms, with or without
# modification, are permitted provided that the following conditions are met:
#
# 1. Redistributions of source code must retain the above copyright notice, this
# list of conditions and the following disclaimer.
#
# 2. Redistributions in binary form must reproduce the above copyright notice,
# this list of conditions and the following disclaimer in the documentation
# and/or other materials provided with the distribution.
#
# 3. Neither the name of the copyright holder nor the names of its
# contributors may be used to endorse or promote products derived from
# this software without specific prior written permission.
#
# THIS SOFTWARE IS PROVIDED BY THE COPYRIGHT HOLDERS AND CONTRIBUTORS "AS IS"
# AND ANY EXPRESS OR IMPLIED WARRANTIES, INCLUDING, BUT NOT LIMITED TO, THE
# IMPLIED WARRANTIES OF MERCHANTABILITY AND FITNESS FOR A PARTICULAR PURPOSE ARE
# DISCLAIMED. IN NO EVENT SHALL THE COPYRIGHT HOLDER OR CONTRIBUTORS BE LIABLE
# FOR ANY DIRECT, INDIRECT, INCIDENTAL, SPECIAL, EXEMPLARY, OR CONSEQUENTIAL
# DAMAGES (INCLUDING, BUT NOT LIMITED TO, PROCUREMENT OF SUBSTITUTE GOODS OR
# SERVICES; LOSS OF USE, DATA, OR PROFITS; OR BUSINESS INTERRUPTION) HOWEVER
# CAUSED AND ON ANY THEORY OF LIABILITY, WHETHER IN CONTRACT, STRICT LIABILITY,
# OR TORT (INCLUDING NEGLIGENCE OR OTHERWISE) ARISING IN ANY WAY OUT OF THE USE
# OF THIS SOFTWARE, EVEN IF ADVISED OF THE POSSIBILITY OF SUCH DAMAGE.
#
# Copyright (c) 2024 Beijing RobotEra TECHNOLOGY CO.,LTD. All rights reserved.

"""
https://github.com/kscalelabs/sim/commit/1082890d6664f6ab3a1c2ac496bd2bd57874e7f1#diff-227a6023a94553437073e5b5e4e8edd7ac4dc78d1626277e1283d15322d8e74a
Difference setup
python sim/play.py --task mini_ppo --sim_device cpu
python sim/sim2sim.py --load_model policy_1.pt --embodiment stompypro
"""
import argparse
import math
import os
from collections import deque
from copy import deepcopy

import mujoco
import mujoco_viewer
import numpy as np
from scipy.spatial.transform import Rotation as R
from tqdm import tqdm

from sim.scripts.create_mjcf import load_embodiment

import torch  # isort: skip


class cmd:
    vx = 0.0
    vy = 0.0
    dyaw = 0.0


def quaternion_to_euler_array(quat):
    # Ensure quaternion is in the correct format [x, y, z, w]
    x, y, z, w = quat

    # Roll (x-axis rotation)
    t0 = +2.0 * (w * x + y * z)
    t1 = +1.0 - 2.0 * (x * x + y * y)
    roll_x = np.arctan2(t0, t1)

    # Pitch (y-axis rotation)
    t2 = +2.0 * (w * y - z * x)
    t2 = np.clip(t2, -1.0, 1.0)
    pitch_y = np.arcsin(t2)

    # Yaw (z-axis rotation)
    t3 = +2.0 * (w * z + x * y)
    t4 = +1.0 - 2.0 * (y * y + z * z)
    yaw_z = np.arctan2(t3, t4)

    # Returns roll, pitch, yaw in a NumPy array in radians
    return np.array([roll_x, pitch_y, yaw_z])


def get_obs(data):
    """Extracts an observation from the mujoco data structure"""
    q = data.qpos.astype(np.double)
    dq = data.qvel.astype(np.double)
    quat = data.sensor("orientation").data[[1, 2, 3, 0]].astype(np.double)
    r = R.from_quat(quat)
    v = r.apply(data.qvel[:3], inverse=True).astype(np.double)  # In the base frame
    omega = data.sensor("angular-velocity").data.astype(np.double)
    gvec = r.apply(np.array([0.0, 0.0, -1.0]), inverse=True).astype(np.double)
    return (q, dq, quat, v, omega, gvec)


def pd_control(target_q, q, kp, target_dq, dq, kd, default):
    """Calculates torques from position commands"""
    return kp * (target_q + default - q) - kd * dq  # kp * (target_q - q) - kd * dq #


JOINT_NAMES = [
    "L_hip_y",
    "L_hip_x",
    "L_hip_z",
    "L_knee",
    "L_ankle_y",
    "R_hip_y",
    "R_hip_x",
    "R_hip_z",
    "R_knee",
    "R_ankle_y",
]


def run_mujoco(policy, cfg):
    """
    Run the Mujoco simulation using the provided policy and configuration.

    Args:
        policy: The policy used for controlling the simulation.
        cfg: The configuration object containing simulation settings.

    Returns:
        None
    """
    model_dir = os.environ.get("MODEL_DIR")
    mujoco_model_path = f"{model_dir}/{args.embodiment}/robot_fixed.xml"
    model = mujoco.MjModel.from_xml_path(mujoco_model_path)
    model.opt.timestep = cfg.sim_config.dt
    data = mujoco.MjData(model)

    try:
        data.qpos = model.keyframe("default").qpos
        default = deepcopy(model.keyframe("default").qpos)[-cfg.num_actions :]
        print("Default position:", default)
    except:
        print("No default position found, using zero initialization")
        default = np.zeros(cfg.num_actions)  # 3 for pos, 4 for quat, cfg.num_actions for joints
    # default = np.zeros(cfg.num_actions)
    mujoco.mj_step(model, data)

    for ii in JOINT_NAMES:
        print(data.joint(ii).id, data.joint(ii).qpos)

    data.qvel = np.zeros_like(data.qvel)
    data.qacc = np.zeros_like(data.qacc)
    viewer = mujoco_viewer.MujocoViewer(model, data)

    target_q = np.zeros((cfg.num_actions), dtype=np.double)
    action = np.zeros((cfg.num_actions), dtype=np.double)

    hist_obs = deque()
    for _ in range(cfg.env.frame_stack):
        hist_obs.append(np.zeros([1, cfg.env.num_single_obs], dtype=np.double))

    count_lowlevel = 0

    # # Get base quaternion
    # q, dq, quat, v, omega, gvec = get_obs(data)
    # base_orn = R.from_quat(quat)

    for _ in tqdm(range(int(cfg.sim_config.sim_duration / cfg.sim_config.dt)), desc="Simulating..."):
        # Obtain an observation
        q, dq, quat, v, omega, gvec = get_obs(data)
        q = q[-cfg.num_actions :]
        dq = dq[-cfg.num_actions :]

        # 1000hz -> 100hz
        if count_lowlevel % cfg.sim_config.decimation == 0:
            obs = np.zeros([1, cfg.env.num_single_obs], dtype=np.float32)
            eu_ang = quaternion_to_euler_array(quat)

            # # Get relative orientation
            # inv_orn = base_orn.inv()
            # rel_orn = inv_orn.apply(eu_ang)

            eu_ang[eu_ang > math.pi] -= 2 * math.pi

            cur_pos_obs = (q - default) * cfg.normalization.obs_scales.dof_pos
<<<<<<< HEAD
=======

>>>>>>> f640b96d
            cur_vel_obs = dq * cfg.normalization.obs_scales.dof_vel

            obs[0, 0] = math.sin(2 * math.pi * count_lowlevel * cfg.sim_config.dt / 0.64)
            obs[0, 1] = math.cos(2 * math.pi * count_lowlevel * cfg.sim_config.dt / 0.64)
            obs[0, 2] = cmd.vx * cfg.normalization.obs_scales.lin_vel
            obs[0, 3] = cmd.vy * cfg.normalization.obs_scales.lin_vel
            obs[0, 4] = cmd.dyaw * cfg.normalization.obs_scales.ang_vel
            obs[0, 5 : (cfg.num_actions + 5)] = cur_pos_obs
            obs[0, (cfg.num_actions + 5) : (2 * cfg.num_actions + 5)] = cur_vel_obs
            obs[0, (2 * cfg.num_actions + 5) : (3 * cfg.num_actions + 5)] = action
            obs[0, (3 * cfg.num_actions + 5) : (3 * cfg.num_actions + 5) + 3] = omega
            obs[0, (3 * cfg.num_actions + 5) + 3 : (3 * cfg.num_actions + 5) + 2 * 3] = eu_ang

            obs = np.clip(obs, -cfg.normalization.clip_observations, cfg.normalization.clip_observations)

            hist_obs.append(obs)
            hist_obs.popleft()

            policy_input = np.zeros([1, cfg.env.num_observations], dtype=np.float32)
            for i in range(cfg.env.frame_stack):
                policy_input[0, i * cfg.env.num_single_obs : (i + 1) * cfg.env.num_single_obs] = hist_obs[i][0, :]

            action[:] = policy(torch.tensor(policy_input))[0].detach().numpy()
<<<<<<< HEAD

=======
>>>>>>> f640b96d
            action = np.clip(action, -cfg.normalization.clip_actions, cfg.normalization.clip_actions)
            target_q = action * cfg.control.action_scale

        target_dq = np.zeros((cfg.num_actions), dtype=np.double)

        # Generate PD control
        tau = pd_control(
            target_q, q, cfg.robot_config.kps, target_dq, dq, cfg.robot_config.kds, default
        )  # Calc torques

        tau = np.clip(tau, -cfg.robot_config.tau_limit, cfg.robot_config.tau_limit)  # Clamp torques
<<<<<<< HEAD

        data.ctrl = tau
=======
        data.ctrl = tau

        print(f"PD target: {target_q + default - q}")
        print(f"Set torques: {tau}")
>>>>>>> f640b96d

        mujoco.mj_step(model, data)
        viewer.render()
        count_lowlevel += 1

    viewer.close()


if __name__ == "__main__":
    parser = argparse.ArgumentParser(description="Deployment script.")
    parser.add_argument("--load_model", type=str, required=True, help="Run to load from.")
    parser.add_argument("--embodiment", type=str, required=True, help="embodiment")
    parser.add_argument("--terrain", action="store_true", help="terrain or plane")
    parser.add_argument("--load_actions", action="store_true", help="saved_actions")
    args = parser.parse_args()

    robot = load_embodiment(args.embodiment)

    class Sim2simCfg:
        num_actions = len(robot.all_joints())

        class env:
            num_actions = len(robot.all_joints())
            frame_stack = 15
            c_frame_stack = 3
            num_single_obs = 11 + num_actions * c_frame_stack
            num_observations = int(frame_stack * num_single_obs)

        class sim_config:
            sim_duration = 60.0
            dt = 0.002
            decimation = 10

        class robot_config:
<<<<<<< HEAD
            tau_factor = 1  # 0.85 #* 100
            tau_limit = (
                np.array(list(robot.stiffness_mujoco().values()) + list(robot.stiffness_mujoco().values())) * tau_factor
            )
=======
            tau_factor = 0.85
            tau_limit = np.array(list(robot.stiffness().values()) + list(robot.stiffness().values())) * tau_factor
>>>>>>> f640b96d
            kps = tau_limit
            kds = np.array(list(robot.damping().values()) + list(robot.damping().values()))

        class normalization:
            class obs_scales:
                lin_vel = 2.0
                ang_vel = 1.0
                dof_pos = 1.0
                dof_vel = 0.05

            clip_observations = 18.0
            clip_actions = 18.0

        class control:
            action_scale = 0.25

    policy = torch.jit.load(args.load_model)
    run_mujoco(policy, Sim2simCfg())<|MERGE_RESOLUTION|>--- conflicted
+++ resolved
@@ -93,21 +93,7 @@
 
 def pd_control(target_q, q, kp, target_dq, dq, kd, default):
     """Calculates torques from position commands"""
-    return kp * (target_q + default - q) - kd * dq  # kp * (target_q - q) - kd * dq #
-
-
-JOINT_NAMES = [
-    "L_hip_y",
-    "L_hip_x",
-    "L_hip_z",
-    "L_knee",
-    "L_ankle_y",
-    "R_hip_y",
-    "R_hip_x",
-    "R_hip_z",
-    "R_knee",
-    "R_ankle_y",
-]
+    return kp * (target_q + default - q) - kd * dq # kp * (target_q - q) - kd * dq # 
 
 
 def run_mujoco(policy, cfg):
@@ -175,10 +161,7 @@
             eu_ang[eu_ang > math.pi] -= 2 * math.pi
 
             cur_pos_obs = (q - default) * cfg.normalization.obs_scales.dof_pos
-<<<<<<< HEAD
-=======
-
->>>>>>> f640b96d
+
             cur_vel_obs = dq * cfg.normalization.obs_scales.dof_vel
 
             obs[0, 0] = math.sin(2 * math.pi * count_lowlevel * cfg.sim_config.dt / 0.64)
@@ -202,10 +185,6 @@
                 policy_input[0, i * cfg.env.num_single_obs : (i + 1) * cfg.env.num_single_obs] = hist_obs[i][0, :]
 
             action[:] = policy(torch.tensor(policy_input))[0].detach().numpy()
-<<<<<<< HEAD
-
-=======
->>>>>>> f640b96d
             action = np.clip(action, -cfg.normalization.clip_actions, cfg.normalization.clip_actions)
             target_q = action * cfg.control.action_scale
 
@@ -217,15 +196,8 @@
         )  # Calc torques
 
         tau = np.clip(tau, -cfg.robot_config.tau_limit, cfg.robot_config.tau_limit)  # Clamp torques
-<<<<<<< HEAD
 
         data.ctrl = tau
-=======
-        data.ctrl = tau
-
-        print(f"PD target: {target_q + default - q}")
-        print(f"Set torques: {tau}")
->>>>>>> f640b96d
 
         mujoco.mj_step(model, data)
         viewer.render()
@@ -260,15 +232,8 @@
             decimation = 10
 
         class robot_config:
-<<<<<<< HEAD
-            tau_factor = 1  # 0.85 #* 100
-            tau_limit = (
-                np.array(list(robot.stiffness_mujoco().values()) + list(robot.stiffness_mujoco().values())) * tau_factor
-            )
-=======
             tau_factor = 0.85
             tau_limit = np.array(list(robot.stiffness().values()) + list(robot.stiffness().values())) * tau_factor
->>>>>>> f640b96d
             kps = tau_limit
             kds = np.array(list(robot.damping().values()) + list(robot.damping().values()))
 
