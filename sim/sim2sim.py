--- conflicted
+++ resolved
@@ -24,12 +24,6 @@
 from tqdm import tqdm
 
 from sim.h5_logger import HDF5Logger
-<<<<<<< HEAD
-from model_export import ActorCfg, get_actor_policy
-from kinfer.export.pytorch import export_to_onnx
-from kinfer.inference.python import ONNXModel
-=======
->>>>>>> ba664148
 
 
 @dataclass
