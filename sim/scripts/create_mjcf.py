--- conflicted
+++ resolved
@@ -16,7 +16,8 @@
 from pathlib import Path
 from typing import List, Union
 
-from sim.formats import mjcf
+from kol.formats import mjcf
+
 from sim.stompy.joints import StompyFixed
 from sim.env import stompy_mjcf_path
 
@@ -35,40 +36,8 @@
     """A class to adapt the world in a Mujoco XML file."""
 
     def adapt_world(self) -> None:
-<<<<<<< HEAD
-        root = self.tree.getroot()
-=======
         root: ET.Element = self.tree.getroot()
 
-        root.append(
-            mjcf.Option(
-                timestep=0.001,
-                viscosity=1e-6,
-                iterations=50,
-                solver="PGS",
-                gravity=(0, 0, -9.81),
-                flag=mjcf.Flag(frictionloss="enable"),
-            ).to_xml()
-        )
-
-        # TODO - test the physical parameters
-        root.append(
-            mjcf.Default(
-                joint=mjcf.Joint(armature=0.01, damping=0.1, limited=True, frictionloss=0.01),
-                motor=mjcf.Motor(ctrllimited=True),
-                equality=mjcf.Equality(solref=(0.001, 2)),
-                geom=mjcf.Geom(
-                    solref=(0.001, 2),
-                    friction=(0.9, 0.2, 0.2),
-                    condim=4,
-                    contype=1,
-                    conaffinity=15,
-                ),
-                # visualgem?
-                # joint param damping
-            ).to_xml()
-        )
->>>>>>> 963f0941
         asset = root.find("asset")
         asset.append(
             ET.Element(
@@ -220,8 +189,7 @@
         rough_string = ET.tostring(self.tree.getroot(), "utf-8")
         # Pretty print the XML
         formatted_xml = _pretty_print_xml(rough_string)
-<<<<<<< HEAD
-
+        logger.info("XML:\n%s", formatted_xml)
         with open(path, "w") as f:
             f.write(formatted_xml)
 
@@ -236,7 +204,4 @@
     )
 
     robot.adapt_world()
-    robot.save(stompy_mjcf_path(legs_only=True))
-=======
-        logger.info("XML:\n%s", formatted_xml)
->>>>>>> 963f0941
+    robot.save(stompy_mjcf_path(legs_only=True))